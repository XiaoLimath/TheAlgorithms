--- conflicted
+++ resolved
@@ -71,16 +71,12 @@
     elif voltage is None:
         return current * resistance
     elif resistance is None:
-        return voltage / current
+        resistance = voltage / current
+        return {"resistance": resistance}
     else:
-        # All parameters are None, return None
-        return None
-
-<<<<<<< HEAD
-=======
-
+            # All parameters are None, return None
+            return None
 # Run Doctest
->>>>>>> b12ae1f0
 if __name__ == "__main__":
     import doctest
     doctest.testmod()
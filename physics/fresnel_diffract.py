"""
Title: Fresnel Diffraction for Coherent and Monochromatic
        Wave Fields

Fresnel Diffraction describes the behavior of a wave field as it
moves through free space or interacts with an object under the
small angle approximation. It is particularly useful for near
field diffraction.

The following algorithm is an adaptation of the 'transfer function'
based approach contained in the reference. It is critically
sampled when:
pixel_size = wavelength * prop_dist / side_length

Or equivalently:
pixel_size = sqrt(wavelength * prop_dist / pixel_num)

Under and oversampling occur when the left-hand side is less
than or greater than the right-hand side, respectively.

This code is adapted and modified from:
Computational Fourier Optics: A MATLAB Tutorial by David Voelz
"""
<<<<<<< HEAD
=======

import numpy as np
>>>>>>> 490b0e66
from math import pi

import numpy as np
from scipy.fft import fft, fft2, fftshift, ifft, ifft2, ifftshift



def fresnel_diffract(wavefunc0, pixel_size, wavelength, prop_dist):
    """
    Fresnel Diffraction of 1D or 2D Wave Fields.

    This function calculates the Fresnel diffraction of a
    given wave field, suitable for near field diffraction. The
    wave field is assumed to be coherent and monochromatic.

    Args:
        wavefunc0 (np.ndarray): The initial wave field at the unpropagated plane.
        pixel_size (float): The physical size of a pixel (or data point) at the 
        unpropagated plane.
        wavelength (float): The wavelength of the wave field.
        prop_dist (float): The desired propagation distance.

    Raises:
        ValueError: If the input wave field is not 1D or 2D.

    Returns:
        np.ndarray: The wave field at the propagated plane.
    """

    if len(wavefunc0.shape) == 1:
<<<<<<< HEAD
        return _fresnel_diffract_1d(
            wavefunc0, pixel_size, wavelength, prop_dist)
    elif len(wavefunc0.shape) == 2:
        return _fresnel_diffract_2d(
            wavefunc0, pixel_size, wavelength, prop_dist)
    else:
        err_shape = wavefunc0.shape
        raise ValueError(
            f'Expected a 1D or 2D wavefield, but got {err_shape}')
=======
        return _fresnel_diffract_1D(wavefunc0, pixel_size, wavelength, prop_dist)
    elif len(wavefunc0.shape) == 2:
        return _fresnel_diffract_2D(wavefunc0, pixel_size, wavelength, prop_dist)
    else:
        raise ValueError(f"Expected a 1D or 2D wavefield, but got {wavefunc0.shape}")

>>>>>>> 490b0e66

def _fresnel_diffract_2d(wavefunc0, pixel_size, wavelength, prop_dist):
    """
    Fresnel Diffraction of 2D Wave Fields.

    This private function is called by 'fresnel_diffract' to handle the
    fresnel diffraction of 2D wave fields specifically.

    Args:
        wavefunc0 (np.ndarray): The initial 2D wave field at the unpropagated plane.
        pixel_size (float): The physical size of a pixel (or data point) at the 
        unpropagated plane.
        wavelength (float): The wavelength of the wave field.
        prop_dist (float): The desired propagation distance.

    Returns:
        np.ndarray: The 2D wave field at the propagated plane.
    """
    pixel_num, _ = wavefunc0.shape
    side_length = pixel_num * pixel_size

    # Coordinates in Fourier space are proportionate to 1 / pixel_size
<<<<<<< HEAD
    f_x = np.arange(
        -1 / (2 * pixel_size), 1 / ( 2 * pixel_size), 1 / side_length
    )

    f_x2d, f_y2d = np.meshgrid(f_x, f_x)

    # Transfer function which models diffraction
    transferf = np.exp(-1j*np.pi*wavelength*prop_dist*(f_x2d**2 + f_y2d**2))
=======
    f_x = np.arange(-1 / (2 * pixel_size), 1 / (2 * pixel_size), 1 / side_length)

    F_X, F_Y = np.meshgrid(f_x, f_x)

    # Transfer function which models diffraction
    transferf = np.exp(-1j * np.pi * wavelength * prop_dist * (F_X**2 + F_Y**2))
>>>>>>> 490b0e66
    transferf = fftshift(transferf)

    # Fourier space wave function at the unpropagated plane
    f_wavefunc0 = fft2(fftshift(wavefunc0))
    # Wave function at the propagated, or 'z' plane
    wavefuncz = ifftshift(ifft2(transferf * f_wavefunc0))

    return wavefuncz

<<<<<<< HEAD
def _fresnel_diffract_1d(wavefunc_0, pixel_size, wavelength, prop_dist):
=======

def _fresnel_diffract_1D(wavefunc_0, pixel_size, wavelength, prop_dist):
>>>>>>> 490b0e66
    """
    Fresnel Diffraction of 1D Wave Fields.

    This private function is called by 'fresnel_diffract' to handle the
    fresnel diffraction of 1D wave fields specifically.

    Args:
        wavefunc0 (np.ndarray): The initial 1D wave field at the unpropagated plane.
        pixel_size (float): The physical size of a pixel (or data point) at the 
        unpropagated plane.
        wavelength (float): The wavelength of the wave field.
        prop_dist (float): The desired propagation distance.

    Returns:
        np.ndarray: The 1D wave field at the propagated plane.
    """
    pixel_num = len(wavefunc_0)
    side_length = pixel_num * pixel_size
<<<<<<< HEAD
    fx = np.arange(
        -1 / (2 * pixel_size), 1 / (2 * pixel_size), 1 / side_length
    )
=======
    fx = np.arange(-1 / (2 * pixel_size), 1 / (2 * pixel_size), 1 / side_length)
>>>>>>> 490b0e66
    transferf = np.exp(-1j * pi * wavelength * prop_dist * (fx**2))
    transferf = fftshift(transferf)

    f_wavefunc_0 = fft(fftshift(wavefunc_0))

    wavefunc_z = ifftshift(ifft(transferf * f_wavefunc_0))

    return wavefunc_z<|MERGE_RESOLUTION|>--- conflicted
+++ resolved
@@ -21,11 +21,6 @@
 This code is adapted and modified from:
 Computational Fourier Optics: A MATLAB Tutorial by David Voelz
 """
-<<<<<<< HEAD
-=======
-
-import numpy as np
->>>>>>> 490b0e66
 from math import pi
 
 import numpy as np
@@ -56,7 +51,6 @@
     """
 
     if len(wavefunc0.shape) == 1:
-<<<<<<< HEAD
         return _fresnel_diffract_1d(
             wavefunc0, pixel_size, wavelength, prop_dist)
     elif len(wavefunc0.shape) == 2:
@@ -66,14 +60,6 @@
         err_shape = wavefunc0.shape
         raise ValueError(
             f'Expected a 1D or 2D wavefield, but got {err_shape}')
-=======
-        return _fresnel_diffract_1D(wavefunc0, pixel_size, wavelength, prop_dist)
-    elif len(wavefunc0.shape) == 2:
-        return _fresnel_diffract_2D(wavefunc0, pixel_size, wavelength, prop_dist)
-    else:
-        raise ValueError(f"Expected a 1D or 2D wavefield, but got {wavefunc0.shape}")
-
->>>>>>> 490b0e66
 
 def _fresnel_diffract_2d(wavefunc0, pixel_size, wavelength, prop_dist):
     """
@@ -96,7 +82,6 @@
     side_length = pixel_num * pixel_size
 
     # Coordinates in Fourier space are proportionate to 1 / pixel_size
-<<<<<<< HEAD
     f_x = np.arange(
         -1 / (2 * pixel_size), 1 / ( 2 * pixel_size), 1 / side_length
     )
@@ -105,14 +90,6 @@
 
     # Transfer function which models diffraction
     transferf = np.exp(-1j*np.pi*wavelength*prop_dist*(f_x2d**2 + f_y2d**2))
-=======
-    f_x = np.arange(-1 / (2 * pixel_size), 1 / (2 * pixel_size), 1 / side_length)
-
-    F_X, F_Y = np.meshgrid(f_x, f_x)
-
-    # Transfer function which models diffraction
-    transferf = np.exp(-1j * np.pi * wavelength * prop_dist * (F_X**2 + F_Y**2))
->>>>>>> 490b0e66
     transferf = fftshift(transferf)
 
     # Fourier space wave function at the unpropagated plane
@@ -122,12 +99,7 @@
 
     return wavefuncz
 
-<<<<<<< HEAD
 def _fresnel_diffract_1d(wavefunc_0, pixel_size, wavelength, prop_dist):
-=======
-
-def _fresnel_diffract_1D(wavefunc_0, pixel_size, wavelength, prop_dist):
->>>>>>> 490b0e66
     """
     Fresnel Diffraction of 1D Wave Fields.
 
@@ -146,13 +118,9 @@
     """
     pixel_num = len(wavefunc_0)
     side_length = pixel_num * pixel_size
-<<<<<<< HEAD
     fx = np.arange(
         -1 / (2 * pixel_size), 1 / (2 * pixel_size), 1 / side_length
     )
-=======
-    fx = np.arange(-1 / (2 * pixel_size), 1 / (2 * pixel_size), 1 / side_length)
->>>>>>> 490b0e66
     transferf = np.exp(-1j * pi * wavelength * prop_dist * (fx**2))
     transferf = fftshift(transferf)
 

"""
Given a list of tasks, each with a deadline and reward,
The maximum number of tasks that can be scheduled to maximize reward.
We can only complete one task at a time, and each task takes 1 unit
of time to complete. Once a task has passed its deadline, it can no
longer be scheduled.

Example :
tasks_info = [(4, 20), (1, 10), (1, 40), (1, 30)]
max_tasks will return (2, [2, 0]) -
which is by scheduling the tasks with rewards 40, 20

This problem can be solved using the concept of "GREEDY ALGORITHM".
Time Complexity - O(n log n)

URL : https://www.google.com/imgres?imgurl=https%3A%2F%2Fmiro.medium.com%2Fv2%2Fresize%3Afit%3A648%2F1*fCm4EwGIm_KFvHrniNR_yw.jpeg&tbnid=YzfEiVyu7FIWQM&vet=12ahUKEwjFi5i2rPeBAxV7a2wGHbghCd8QMygCegQIARBh..i&imgrefurl=https%3A%2F%2Fmedium.com%2F%40nihardudhat2000%2Fjob-sequencing-with-deadline-17ddbb5890b5&docid=wcDisrtMy41SsM&w=648&h=328&q=job%20sequence&client=firefox-b-d&ved=2ahUKEwjFi5i2rPeBAxV7a2wGHbghCd8QMygCegQIARBh

We iterate over the tasks array once, sorting it in descending order of reward.
Then we iterate over the sorted tasks array once more, scheduling each
task if its deadline is greater than the current time.The greedy choice at
each point is to either schedule the current task if its deadline is greater
than the current time, or skip it otherwise.
"""
from typing import Any
from dataclasses import dataclass


@dataclass
class Task:
    task_id: Any
    deadline: int
    reward: int

<<<<<<< HEAD
def max_tasks(tasks_info: list[tuple[int, int]]) -> list:
=======

def max_tasks(tasks_info: list[tuple[int]]) -> list:
>>>>>>> a036fd63
    """
    >>> max_tasks([(4, 20), (1, 10), (1, 40), (1, 30)])
    [2, 0]
    >>> max_tasks([(1, 10), (2, 20), (3, 30), (2, 40)])
    [3, 2]

    """
    tasks = [Task(i, d, p) for i, (d, p) in enumerate(tasks_info)]

    tasks.sort(key=lambda task: task.reward, reverse=True)

    schedule = [
        task.task_id
        for current_time, task in enumerate(tasks, start=1)
        if task.deadline >= current_time
    ]

    return schedule


if __name__ == "__main__":
    import doctest

    doctest.testmod()

    print(max_tasks([(4, 20), (1, 10), (1, 40), (1, 30)]))<|MERGE_RESOLUTION|>--- conflicted
+++ resolved
@@ -31,12 +31,7 @@
     deadline: int
     reward: int
 
-<<<<<<< HEAD
 def max_tasks(tasks_info: list[tuple[int, int]]) -> list:
-=======
-
-def max_tasks(tasks_info: list[tuple[int]]) -> list:
->>>>>>> a036fd63
     """
     >>> max_tasks([(4, 20), (1, 10), (1, 40), (1, 30)])
     [2, 0]

"""
See: https://en.wikipedia.org/wiki/Knapsack_problem

Given weights and values of n items, put these items in a knapsack of
 capacity W to get the maximum total value in the knapsack.

Note that only the integer weights 0-1 knapsack problem is solvable
 using dynamic programming.
"""

cache = None


def knapsack(max_weight: int, weights: list, values: list, n: int):
    """
    A solution to the classic knapsack problem, without using global variables.
    """
<<<<<<< HEAD
=======
    global cache  # a global dynamic programming table for knapsack
    assert cache is not None

    if cache[i][j] < 0:
        if j < weights[i - 1]:
            optimal_value = cached_knapsack(i - 1, weights, values, j)
        else:
            optimal_value = max(
                cached_knapsack(i - 1, weights, values, j),
                cached_knapsack(i - 1, weights, values, j - weights[i - 1])
                + values[i - 1],
            )
        cache[i][j] = optimal_value
    return cache[i][j]


def knapsack(max_weight: int, weights: list, values: list, n: int):
>>>>>>> 6b2acc7b
    dp = [[0 for _ in range(max_weight + 1)] for _ in range(n + 1)]

    for i in range(1, n + 1):
        for w in range(1, max_weight + 1):
            if weights[i - 1] <= w:
                dp[i][w] = max(
                    values[i - 1] + dp[i - 1][w - weights[i - 1]], dp[i - 1][w]
                )
            else:
                dp[i][w] = dp[i - 1][w]

    return dp[n][max_weight], dp


def knapsack_with_constructed_solution(max_weight: int, weights: list, values: list):
    """
    Solves the integer weights knapsack problem returns one of
    the several possible optimal subsets.

    Parameters
    ---------

    max_weight: int, the total maximum weight for the given knapsack problem.
    weights: list, the vector of weights for all items where weights[i] is the weight
    of the i-th item.
    values: list, the vector of values for all items where values[i] is the value
    of the i-th item

    Returns
    -------
    optimal_val: float, the optimal value for the given knapsack problem
    example_optional_set: set, the indices of one of the optimal subsets
    which gave rise to the optimal value.

    Examples
    -------
    >>> knapsack_with_constructed_solution(10, [1, 3, 5, 2], [10, 20, 100, 22])
    (142, {2, 3, 4})
    >>> knapsack_with_constructed_solution(6, [4, 3, 2, 3], [3, 2, 4, 4])
    (8, {3, 4})
    >>> knapsack_with_constructed_solution(6, [4, 3, 2, 3], [3, 2, 4])
    Traceback (most recent call last):
        ...
    ValueError: The number of weights must be the same as the number of values.
    But got 4 weights and 3 values
    """
    if not (isinstance(weights, (list, tuple)) and isinstance(values, (list, tuple))):
        raise ValueError(
            "Both the weights and values vectors must be either lists or tuples"
        )

    num_items = len(weights)
    if num_items != len(values):
        raise ValueError(
            "The number of weights must be the "
            "same as the number of values.\nBut "
            f"got {num_items} weights and {len(values)} values"
        )
    for i in range(num_items):
        if not isinstance(weights[i], int):
            raise TypeError(
                "All weights must be integers but "
                f"got weight of type {type(weights[i])} at index {i}"
            )

    optimal_val, dp_table = knapsack(max_weight, weights, values, num_items)
    example_optional_set: set = set()
    _construct_solution(dp_table, weights, num_items, max_weight, example_optional_set)

    return optimal_val, example_optional_set


def _construct_solution(dp: list, weights: list, i: int, j: int, optimal_set: set):
    """
    Recursively reconstructs one of the optimal subsets given
    a filled DP table and the vector of weights

    Parameters
    ---------

    dp: list of list, the table of a solved integer weight dynamic programming problem

    weights: list or tuple, the vector of weights of the items
    i: int, the index of the  item under consideration
    j: int, the current possible maximum weight
    optimal_set: set, the optimal subset so far. This gets modified by the function.

    Returns
    -------
    None

    """
    # for the current item i at a maximum weight j to be part of an optimal subset,
    # the optimal value at (i, j) must be greater than the optimal value at (i-1, j).
    # where i - 1 means considering only the previous items at the given maximum weight
    if i > 0 and j > 0:
        if dp[i - 1][j] == dp[i][j]:
            _construct_solution(dp, weights, i - 1, j, optimal_set)
        else:
            optimal_set.add(i)
            _construct_solution(dp, weights, i - 1, j - weights[i - 1], optimal_set)


def cached_knapsack(i: int, weights: list, values: list, j: int):
    """
    This code involves the concept of memory functions (cache).
    Here we solve the subproblems which are needed, unlike the below example.
    cache is a 2D array with -1s filled up.
    """
    global cache  # a global dynamic programming table for knapsack
    assert cache is not None

    if cache[i][j] < 0:
        if j < weights[i - 1]:
            optimal_value = cached_knapsack(i - 1, weights, values, j)
        else:
            optimal_value = max(
                cached_knapsack(i - 1, weights, values, j),
                cached_knapsack(i - 1, weights, values, j - weights[i - 1]) + values[i - 1],
            )
        cache[i][j] = optimal_value
    return cache[i][j]


def test_algorithm_equivalence():
    """
    test that both knapsack algorithms return the optimal result.
    """
    values1 = [3, 2, 4, 4]
    weights1 = [4, 3, 2, 3]
    n = 4
    w = 6
<<<<<<< HEAD
    optimal_solution, optimal_subset = knapsack_with_constructed_solution(w, weights1, values1)
    assert (optimal_solution == 8)
    assert (optimal_subset == {3, 4})
=======
    optimal_solution, optimal_subset = knapsack_with_example_solution(
        w, weights1, values1
    )
    assert optimal_solution == 8
    assert optimal_subset == {3, 4}
>>>>>>> 6b2acc7b

    global cache
    cache = [[0] * (w + 1)] + [[0] + [-1 for _ in range(w + 1)] for _ in range(n + 1)]
    optimal_solution_again = cached_knapsack(n, weights1, values1, w)
    assert optimal_solution_again == 8


if __name__ == "__main__":
    """run tests."""
    import doctest

    doctest.testmod()
    test_algorithm_equivalence()<|MERGE_RESOLUTION|>--- conflicted
+++ resolved
@@ -15,26 +15,6 @@
     """
     A solution to the classic knapsack problem, without using global variables.
     """
-<<<<<<< HEAD
-=======
-    global cache  # a global dynamic programming table for knapsack
-    assert cache is not None
-
-    if cache[i][j] < 0:
-        if j < weights[i - 1]:
-            optimal_value = cached_knapsack(i - 1, weights, values, j)
-        else:
-            optimal_value = max(
-                cached_knapsack(i - 1, weights, values, j),
-                cached_knapsack(i - 1, weights, values, j - weights[i - 1])
-                + values[i - 1],
-            )
-        cache[i][j] = optimal_value
-    return cache[i][j]
-
-
-def knapsack(max_weight: int, weights: list, values: list, n: int):
->>>>>>> 6b2acc7b
     dp = [[0 for _ in range(max_weight + 1)] for _ in range(n + 1)]
 
     for i in range(1, n + 1):
@@ -153,7 +133,8 @@
         else:
             optimal_value = max(
                 cached_knapsack(i - 1, weights, values, j),
-                cached_knapsack(i - 1, weights, values, j - weights[i - 1]) + values[i - 1],
+                cached_knapsack(i - 1, weights, values, j - weights[i - 1])
+                + values[i - 1],
             )
         cache[i][j] = optimal_value
     return cache[i][j]
@@ -167,17 +148,11 @@
     weights1 = [4, 3, 2, 3]
     n = 4
     w = 6
-<<<<<<< HEAD
-    optimal_solution, optimal_subset = knapsack_with_constructed_solution(w, weights1, values1)
-    assert (optimal_solution == 8)
-    assert (optimal_subset == {3, 4})
-=======
     optimal_solution, optimal_subset = knapsack_with_example_solution(
         w, weights1, values1
     )
     assert optimal_solution == 8
     assert optimal_subset == {3, 4}
->>>>>>> 6b2acc7b
 
     global cache
     cache = [[0] * (w + 1)] + [[0] + [-1 for _ in range(w + 1)] for _ in range(n + 1)]

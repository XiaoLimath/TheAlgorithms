--- conflicted
+++ resolved
@@ -3,42 +3,7 @@
 """
 
 
-<<<<<<< HEAD
 def find_min(numbers: list[int]) -> int:
-    """
-    >>> find_min([1, 2, 3, 4])
-    0
-    >>> find_min([0, 0, 0, 0])
-    0
-    >>> find_min([-1, -5, 5, 1])
-    0
-    >>> find_min([-1, -5, 5, 1])
-    0
-    >>> find_min([9, 9, 9, 9, 9])
-    1
-    >>> find_min([1, 5, 10, 3])
-    1
-    >>> find_min([-1, 0, 1])
-    0
-    >>> find_min(range(10, 0, -1))
-    1
-    >>> find_min([0, 0, 0, 1, 2, -4])
-    Traceback (most recent call last):
-        ...
-    IndexError: list assignment index out of range
-    >>> find_min([])
-    Traceback (most recent call last):
-        ...
-    UnboundLocalError: cannot access local variable 'diff' where it is not associated with a value
-    >>> find_min([-1, -5, -10, -3])
-    Traceback (most recent call last):
-        ...
-    IndexError: list assignment index out of range
-    """
-    n = len(numbers)
-    s = sum(numbers)
-=======
-def find_min(arr: list[int]) -> int:
     """
     >>> find_min([1, 2, 3, 4, 5])
     1
@@ -50,10 +15,37 @@
     3
     >>> find_min([])
     0
+    >>> find_min([1, 2, 3, 4])
+    0
+    >>> find_min([0, 0, 0, 0])
+    0
+    >>> find_min([-1, -5, 5, 1])
+    0
+    >>> find_min([-1, -5, 5, 1])
+    0
+    >>> find_min([9, 9, 9, 9, 9])
+    9
+    >>> find_min([1, 5, 10, 3])
+    1
+    >>> find_min([-1, 0, 1])
+    0
+    >>> find_min(range(10, 0, -1))
+    1
+    >>> find_min([-1])
+    Traceback (most recent call last):
+        --
+    IndexError: list assignment index out of range
+    >>> find_min([0, 0, 0, 1, 2, -4])
+    Traceback (most recent call last):
+        ...
+    IndexError: list assignment index out of range
+    >>> find_min([-1, -5, -10, -3])
+    Traceback (most recent call last):
+        ...
+    IndexError: list assignment index out of range
     """
-    n = len(arr)
-    s = sum(arr)
->>>>>>> 1117a506
+    n = len(numbers)
+    s = sum(numbers)
 
     dp = [[False for x in range(s + 1)] for y in range(n + 1)]
 

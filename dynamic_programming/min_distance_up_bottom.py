"""
Author  : Alexander Pantyukhin
Date    : October 14, 2022
This is implementation Dynamic Programming up bottom approach to find edit distance.
The aim is to demonstate up bottom approach for solving the task.
The implementation was tested on the leetcode: https://leetcode.com/problems/edit-distance/
"""

"""
Levinstein distance
Dynamic Programming: up -> down.
"""


def min_distance_up_bottom(word1: str, word2: str) -> int:
    """
    >>> min_distance_up_bottom("intention", "execution")
    5
    >>> min_distance_up_bottom("intention", "")
    9
    >>> min_distance_up_bottom("", "")
    0
    >>> min_distance_up_bottom("zooicoarchaeologist", "zoologist")
    10
    """

    from functools import lru_cache

    len_word1 = len(word1)
    len_word2 = len(word2)

    @lru_cache(maxsize=None)
<<<<<<< HEAD
    def min_distance(index1: int, index2: int) -> int:
        
=======
    def min_distance(index1, index2):

>>>>>>> 26677460
        # if first word index is overflow - delete all from the second word
        if index1 >= len_word1:
            return len_word2 - index2

        # if second word index is overflow - delete all from the first word
        if index2 >= len_word2:
            return len_word1 - index1

        # if letters on the current positions are identical - no diff.
        diff = 0
        if word1[index1] != word2[index2]:
            diff = 1

        return min(
            1 + min_distance(index1 + 1, index2),
            1 + min_distance(index1, index2 + 1),
            diff + min_distance(index1 + 1, index2 + 1),
        )

    return min_distance(0, 0)


if __name__ == "__main__":
    import doctest

    doctest.testmod()<|MERGE_RESOLUTION|>--- conflicted
+++ resolved
@@ -30,13 +30,8 @@
     len_word2 = len(word2)
 
     @lru_cache(maxsize=None)
-<<<<<<< HEAD
     def min_distance(index1: int, index2: int) -> int:
-        
-=======
-    def min_distance(index1, index2):
 
->>>>>>> 26677460
         # if first word index is overflow - delete all from the second word
         if index1 >= len_word1:
             return len_word2 - index2

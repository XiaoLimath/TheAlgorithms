--- conflicted
+++ resolved
@@ -16,45 +16,12 @@
 
 import doctest
 
-<<<<<<< HEAD
 def calculate_future_value(present_value : float, inflation_rate : float , years : int) -> float:
-    """
-    Calculate the future value of money considering inflation.
-
-    Args:
-        present_value (float): The present value of money.
-        inflation_rate (float): The annual inflation rate as a percentage.
-        years (int): The number of years into the future.
-
-    Returns:
-        float: The future value of money adjusted for inflation.
-
-    Formula:
-    Future Value = Present Value * (1 + Inflation Rate/100)^Years
-
-    >>> calculate_future_value(1000, 2, 5)
-    1104.0808032
-    >>> calculate_future_value(5000, 3.5, 10)
-    7052.993803105605
-    >>> calculate_future_value(10000, 1.5, 20)
-    13468.550065500534
-    """
-
+    """Calculates the future value of money"""
     future_value = present_value * (1 + inflation_rate/100)**years
     return future_value
 
-def main() -> None:
-=======
-def calculate_future_value(
-    present_value: float, inflation_rate: float, years: int
-) -> float:
-    """Calculates the future value of money"""
-    future_value = present_value * (1 + inflation_rate / 100) ** years
-    return future_value
-
-
 def main():
->>>>>>> 02a5c755
     print("Inflation Calculator")
     print("=" * 20)
     present_value = float(input("Enter the present value of money: $"))
@@ -63,15 +30,7 @@
 
     future_value = calculate_future_value(present_value, inflation_rate, years)
 
-<<<<<<< HEAD
-    print(f"The future value of ${present_value:f} after {years} years, with an annual \
-inflation rate of {inflation_rate}%, will be ${future_value:f}")
-=======
-    print(
-        f"The future value of ${present_value:.2f} after {years} years, with an annual inflation rate of {inflation_rate}%, will be ${future_value:.2f}"
-    )
-
->>>>>>> 02a5c755
+    print(f"The future value of ${present_value:.2f} after {years} years, with an annual inflation rate of {inflation_rate}%, will be ${future_value:.2f}")
 
 if __name__ == "__main__":
     doctest.testmod()

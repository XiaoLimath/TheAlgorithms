import logging
import numpy as np
import spacy

class CosineSimilarity:
    """
    Cosine Similarity Algorithm

    Use Case:
    - The Cosine Similarity Algorithm measures the Cosine of the Angle between two Non-Zero Vectors in a Multi-Dimensional Space.
    - It is used to determine how similar two texts are based on their Vector representations.
    - The similarity score ranges from -1 (Completely Dissimilar) to 1 (Completely Similar), with 0 indicating no Similarity.

    Dependencies:
    - spacy: A Natural Language Processing library for Python, used here for Tokenization and Vectorization.
    - numpy: A Library for Numerical Operations in Python, used for Mathematical Computations.
    """

    def __init__(self) -> None:
        """
        Initializes the Cosine Similarity class by loading the SpaCy model.
        """
        self.nlp = spacy.load("en_core_web_md")

    def tokenize(self, text: str) -> list:
        """
        Tokenizes the input text into a list of lowercased tokens.

        Parameters:
        - text (str): The input text to be tokenized.

        Returns:
        - list: A list of lowercased tokens.
        """
        try:
            doc = self.nlp(text)
            tokens = [token.text.lower() for token in doc if not token.is_punct]
            return tokens
        except Exception as e:
            logging.error("An error occurred during Tokenization: ", exc_info=e)
            raise e

    def vectorize(self, tokens: list) -> list:
        """
        Converts tokens into their corresponding vector representations.

        Parameters:
        - tokens (list): A list of tokens to be vectorized.

        Returns:
        - list: A list of vectors corresponding to the tokens.
        """
        try:
            vectors = [
                self.nlp(token).vector
                for token in tokens
                if self.nlp(token).vector.any()
            ]
            return vectors
        except Exception as e:
            logging.error("An error occurred during Vectorization: ", exc_info=e)
            raise e

    def mean_vector(self, vectors: list) -> np.ndarray:
        """
        Computes the mean vector of a list of vectors.

        Parameters:
        - vectors (list): A list of vectors to be averaged.

        Returns:
        - np.ndarray: The mean vector.
        """
        try:
            if not vectors:
                return np.zeros(self.nlp.vocab.vectors_length)
            return np.mean(vectors, axis=0)
        except Exception as e:
            logging.error(
                "An error occurred while computing the Mean Vector: ", exc_info=e
            )
            raise e

    def dot_product(self, vector1: np.ndarray, vector2: np.ndarray) -> float:
        """
        Computes the dot product between two vectors.

        Parameters:
        - vector1 (np.ndarray): The first vector.
        - vector2 (np.ndarray): The second vector.

        Returns:
        - float: The dot product of the two vectors.
        """
        try:
            return np.dot(vector1, vector2)
        except Exception as e:
            logging.error(
                "An error occurred during the dot Product Calculation: ", exc_info=e
            )
            raise e

    def magnitude(self, vector: np.ndarray) -> float:
        """
        Computes the magnitude (norm) of a vector.

        Parameters:
        - vector (np.ndarray): The vector whose magnitude is to be calculated.

        Returns:
        - float: The magnitude of the vector.
        """
        try:
            return np.sqrt(np.sum(vector**2))
        except Exception as e:
            logging.error(
                "An error occurred while computing the Magnitude: ", exc_info=e
            )
            raise e

    def cosine_similarity(self, vector1: np.ndarray, vector2: np.ndarray) -> float:
        """
        Computes the cosine similarity between two vectors.

        Parameters:
        - vector1 (np.ndarray): The first vector.
        - vector2 (np.ndarray): The second vector.

        Returns:
        - float: The cosine similarity between the two vectors.
        """
        try:
            dot = self.dot_product(vector1, vector2)
            magnitude1, magnitude2 = self.magnitude(vector1), self.magnitude(vector2)
            if magnitude1 == 0 or magnitude2 == 0:
                return 0.0
            return dot / (magnitude1 * magnitude2)
        except Exception as e:
            logging.error(
                "An error occurred during Cosine Similarity Calculation: ", exc_info=e
            )
            raise e

    def cosine_similarity_percentage(self, text1: str, text2: str) -> float:
        """
        Computes the cosine similarity percentage between two texts.

        Parameters:
        - text1 (str): The first text.
        - text2 (str): The second text.

        Returns:
        - float: The cosine similarity percentage between the two texts.
        """
        try:
            tokens1 = self.tokenize(text1)
            tokens2 = self.tokenize(text2)

            vectors1 = self.vectorize(tokens1)
            vectors2 = self.vectorize(tokens2)

            mean_vec1 = self.mean_vector(vectors1)
            mean_vec2 = self.mean_vector(vectors2)

            similarity = self.cosine_similarity(mean_vec1, mean_vec2)
            return similarity * 100
        except Exception as e:
            logging.error(
                "An error occurred while computing the Cosine Similarity Percentage: ",
                exc_info=e,
            )
            raise e


if __name__ == "__main__":
    """
    Main function to Test the Cosine Similarity between two Texts.
    """
    text1 = "The biggest Infrastructure in the World is Burj Khalifa"
    text2 = "The name of the talllest Tower in the world is Burj Khalifa"
<<<<<<< HEAD
    
    similarity_percentage = CosineSimilarity().cosine_similarity_percentage(text1, text2)
=======

    similarity_percentage = cosine_similarity().cosine_similarity_percentage(
        text1, text2
    )
>>>>>>> d8deb038
    print(f"Cosine Similarity: {similarity_percentage:.2f}%")<|MERGE_RESOLUTION|>--- conflicted
+++ resolved
@@ -178,13 +178,6 @@
     """
     text1 = "The biggest Infrastructure in the World is Burj Khalifa"
     text2 = "The name of the talllest Tower in the world is Burj Khalifa"
-<<<<<<< HEAD
-    
+
     similarity_percentage = CosineSimilarity().cosine_similarity_percentage(text1, text2)
-=======
-
-    similarity_percentage = cosine_similarity().cosine_similarity_percentage(
-        text1, text2
-    )
->>>>>>> d8deb038
     print(f"Cosine Similarity: {similarity_percentage:.2f}%")
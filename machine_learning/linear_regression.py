--- conflicted
+++ resolved
@@ -70,12 +70,7 @@
         return error
     except (TypeError, ValueError) as e:
         print(f"Error in calculating sum of square error: {e}")
-<<<<<<< HEAD
         return float("inf")
-
-=======
-        return float("inf")  # Return infinity in case of an error
->>>>>>> b8b341c3
 
 
 def run_linear_regression(data_x, data_y):
@@ -113,10 +108,6 @@
     except (TypeError, ZeroDivisionError) as e:
         print(f"Error in calculating mean absolute error: {e}")
         return float("inf")
-<<<<<<< HEAD
-
-=======
->>>>>>> b8b341c3
 
 
 def main():

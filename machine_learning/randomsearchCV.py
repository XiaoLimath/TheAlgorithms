--- conflicted
+++ resolved
@@ -3,7 +3,6 @@
 from tqdm import tqdm
 import random
 
-<<<<<<< HEAD
 def randomized_search_cv_custom(x_train_total, y_train_total, classifier, param_range, num_of_total_fold):
     """
     Random Search sets up a grid of hyperparameter values and selects random combinations to train the model and score. 
@@ -35,25 +34,6 @@
     >>> isinstance(classifier_params, dict)
     True
     """
-=======
-
-def randomized_search_cv_custom(
-    x_train_total, y_train_total, classifier, param_range, num_of_total_fold
-):
-    """
-    Random Search sets up a grid of hyperparameter values and selects random combinations to train the model and score.
-    This allows you to explicitly control the number of parameter combinations that are attempted.
-    """
-    # x_train_total: its numpy array of shape, (n,d)
-    # y_train_total: its numpy array of shape, (n,) or (n,1)
-    # classifier: its typically KNeighborsClassifier()
-    # param_range: Integer representing how many hyper-parameters I am considering for each iteration
-    # num_of_total_fold: an integer, represents number of num_of_total_fold we need to devide the data and test our model
-
-    # generating hyper-parameter range
-    # generate 10 unique values(uniform random distribution) in the given range - starting 1 to "param_range"
-    # ex: if param_range = 50, we need to generate 10 random numbers in range 1 to 50
->>>>>>> 13c6ccb6
     ten_random_values_for_param_range = sorted(random.sample(range(1, param_range), 10))
 
     train_scores = []

--- conflicted
+++ resolved
@@ -130,13 +130,8 @@
     difference = predict - actual
     numerator = np.sum(difference) / len(predict)
     denumerator = np.sum(actual) / len(predict)
-<<<<<<< HEAD
     # print(numerator, denumerator)
-=======
-    print(numerator)
-    print(denumerator)
 
->>>>>>> 3a06aba6
     score = float(numerator) / denumerator * 100
 
     return score
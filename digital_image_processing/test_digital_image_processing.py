--- conflicted
+++ resolved
@@ -10,13 +10,8 @@
 import digital_image_processing.change_contrast as cc
 import digital_image_processing.convert_to_negative as cn
 import digital_image_processing.sepia as sp
-<<<<<<< HEAD
-import digital_image_processing.resize.resize as rs
-import digital_image_processing.dithering.burkes as bs
-=======
 import digital_image_processing.dithering.burkes as bs
 import digital_image_processing.resize.resize as rs
->>>>>>> 5bb46d33
 from cv2 import imread, cvtColor, COLOR_BGR2GRAY
 from numpy import array, uint8
 from PIL import Image
@@ -89,10 +84,7 @@
     burkes.process()
     assert burkes.output_img.any()
 
-<<<<<<< HEAD
 
-=======
->>>>>>> 5bb46d33
 def test_nearest_neighbour(
     file_path: str = "digital_image_processing/image_data/lena_small.jpg",
 ):

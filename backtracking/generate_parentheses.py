--- conflicted
+++ resolved
@@ -18,7 +18,6 @@
 we backtrack to the previous step and try a different path.
 """
 
-
 def generate_parentheses(number: int = 0) -> list:
     """
     >>> generate_parentheses(3)
@@ -30,17 +29,10 @@
     >>> generate_parentheses(0)
     ['']
     """
-<<<<<<< HEAD
     def backtrack(parantheses : str = "",left : int = 0,right : int = 0) -> None:
 
         if len(parantheses) == 2 * number:
             result.append(parantheses)
-=======
-
-    def backtrack(x: str = "", left: int = 0, right: int = 0) -> None:
-        if len(x) == 2 * number:
-            result.append(x)
->>>>>>> 6ff0a016
             return
         if left < number:
             backtrack(parantheses + "(", left + 1, right)
@@ -51,7 +43,6 @@
     backtrack()
     return result
 
-
 if __name__ == "__main__":
     import doctest
 

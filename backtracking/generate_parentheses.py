"""
Given 'n' pairs of parentheses,
this program generates all combinations of parentheses.

Example, n = 3 :
[
   "((()))",
   "(()())",
   "(())()",
   "()(())",
   "()()()"
]

This problem can be solved using the concept of "BACKTRACKING".

By adding an open parenthesis to the solution and
recursively add more till we get 'n' open parentheses.

Then we start adding close parentheses until the solution is valid
(open parenthesis is closed).

If we reach a point where we can not add more parentheses to the solution,
we backtrack to the previous step and try a different path.
"""

<<<<<<< HEAD
def generate_parentheses(n)->None:
=======

def generate_parentheses(n):
>>>>>>> e5440134
    """

    >>> generate_parentheses(3)
    ['((()))', '(()())', '(())()', '()(())', '()()()']

    >>> generate_parentheses(1)
    ['()']

    >>> generate_parentheses(0)
    ['']

    """
<<<<<<< HEAD
    def backtrack(x='', left=0, right=0)->None:
=======

    def backtrack(x="", left=0, right=0):
>>>>>>> e5440134
        if len(x) == 2 * n:
            sol.append(x)
            return
        if left < n:
            backtrack(x + "(", left + 1, right)
        if right < left:
            backtrack(x + ")", left, right + 1)

    sol = []
    backtrack()
    return sol

<<<<<<< HEAD
def main() -> None:
=======

def main():
>>>>>>> e5440134
    print(generate_parentheses(3))


if __name__ == "__main__":
    import doctest

    doctest.testmod()
    main()<|MERGE_RESOLUTION|>--- conflicted
+++ resolved
@@ -23,12 +23,8 @@
 we backtrack to the previous step and try a different path.
 """
 
-<<<<<<< HEAD
+
 def generate_parentheses(n)->None:
-=======
-
-def generate_parentheses(n):
->>>>>>> e5440134
     """
 
     >>> generate_parentheses(3)
@@ -41,12 +37,7 @@
     ['']
 
     """
-<<<<<<< HEAD
-    def backtrack(x='', left=0, right=0)->None:
-=======
-
-    def backtrack(x="", left=0, right=0):
->>>>>>> e5440134
+    def backtrack(x='', left=0, right=0):
         if len(x) == 2 * n:
             sol.append(x)
             return
@@ -59,12 +50,7 @@
     backtrack()
     return sol
 
-<<<<<<< HEAD
-def main() -> None:
-=======
-
 def main():
->>>>>>> e5440134
     print(generate_parentheses(3))
 
 

import numpy as np
from scipy import stats

def main():

    """
    Identifying  most common numerical measures
    from a sample using statistical tools.
    """
  
    sample_values = []
    while True:
        sample_values.append(input('Please enter a number. Enter "Q" to quit: '))
        if sample_values[-1].upper()  == 'Q':
            break
<<<<<<< HEAD
    sample_values = [float(i)  for i in sample_values if i.isnumeric()]
    
    print(f"Sample values are {sample_values}")

    print(f"Mean is {round(np.mean(sample_values),2)}")
    
=======

    sample_values = [float(i)  for i in sample_values if i.isnumeric()]
    
    print(f"Sample values are {sample_values}")
    print(f"Mean is {round(np.mean(sample_values),2)}")
>>>>>>> 4bc5f9df
    print(f"Median is {np.median(sample_values)}")
    
    print(f"Mode is {stats.mode(sample_values)[0][0]}")
    
    print(f"1st(Q1) and 3rd(Q3) quartiles are {np.percentile(sample_values,[25,75])}")
    
    print(f"IQR(Q3 - Q1) is {stats.iqr(sample_values, rng=(25,75))}")
    
    print(f"Skewness is {round(stats.skew(sample_values),2)}")
    
    print(f"Kurtosis is {round(stats.kurtosis(sample_values),2)}")

if __name__ == "__main__":
    main()    <|MERGE_RESOLUTION|>--- conflicted
+++ resolved
@@ -13,20 +13,13 @@
         sample_values.append(input('Please enter a number. Enter "Q" to quit: '))
         if sample_values[-1].upper()  == 'Q':
             break
-<<<<<<< HEAD
+
     sample_values = [float(i)  for i in sample_values if i.isnumeric()]
     
     print(f"Sample values are {sample_values}")
 
     print(f"Mean is {round(np.mean(sample_values),2)}")
     
-=======
-
-    sample_values = [float(i)  for i in sample_values if i.isnumeric()]
-    
-    print(f"Sample values are {sample_values}")
-    print(f"Mean is {round(np.mean(sample_values),2)}")
->>>>>>> 4bc5f9df
     print(f"Median is {np.median(sample_values)}")
     
     print(f"Mode is {stats.mode(sample_values)[0][0]}")

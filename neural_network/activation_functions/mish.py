import numpy as np
<<<<<<< HEAD
'''
Mish is a non-monotonic activation function defined as 
f(x) = x * tanh(softplus(x)).
It smoothly combines the characteristics of ReLU and Sigmoid functions.
The "softplus" function is a smooth approximation of the ReLU.
=======
>>>>>>> c1aeccfd

"""
Mish is a non-monotonic activation
function defined as
f(x) = x * tanh(softplus(x)).
It smoothly combines the characteristics
of ReLU and Sigmoid functions.
The "softplus" function is a smooth
approximation of the ReLU.

For more details:
https://paperswithcode.com/method/mish
"""


def mish(vector: np.ndarray) -> np.ndarray:
    """
    Implements the Mish activation function.

    Parameters:
        vector (np.ndarray): The input array for Mish activation.

    Returns:
        np.ndarray: The input array after applying the Mish activation.

    Formula: Mish(x) = x * tanh(softplus(x))

    Use Case & Importance:
    - Mish is a smooth, non-monotonic activation function
    that combines the benefits of ReLU and Sigmoid.
    - It can help with training deep neural networks by
    mitigating the vanishing gradient problem.

    Examples:
    >>> mish(np.array([2.3, 0.6, -2, -3.8]))
    array([ 2.26211893,  0.46613649, -0.25250148, -0.08405831])

    >>> mish(np.array([-9.2, -0.3, 0.45, -4.56]))
    array([-0.00092952, -0.15113318,  0.33152014, -0.04745745])
    """
    return vector * np.tanh(np.log(1 + np.exp(vector)))


if __name__ == "__main__":
    import doctest

    doctest.testmod()<|MERGE_RESOLUTION|>--- conflicted
+++ resolved
@@ -1,12 +1,4 @@
 import numpy as np
-<<<<<<< HEAD
-'''
-Mish is a non-monotonic activation function defined as 
-f(x) = x * tanh(softplus(x)).
-It smoothly combines the characteristics of ReLU and Sigmoid functions.
-The "softplus" function is a smooth approximation of the ReLU.
-=======
->>>>>>> c1aeccfd
 
 """
 Mish is a non-monotonic activation

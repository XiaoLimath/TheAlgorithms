--- conflicted
+++ resolved
@@ -1,15 +1,5 @@
 import numpy as np
 
-<<<<<<< HEAD
-'''
-ISRU (Inverse Square Root Unit) is an activation function 
-defined as f(x) = x / sqrt(1 + alpha * x^2). 
-It introduces non-linearity while controlling 
-the slope for negative values using the alpha parameter.
-
-For more details: https://openreview.net/pdf?id=HkMCybx0-
-'''
-=======
 """
 ISRU (Inverse Square Root Unit) is an activation function defined
 as f(x) = x / sqrt(1 + alpha * x^2).
@@ -19,7 +9,6 @@
 For more details: https://openreview.net/pdf?id=HkMCybx0-
 """
 
->>>>>>> c1aeccfd
 
 def isru(vector: np.ndarray, alpha: float) -> np.ndarray:
     """

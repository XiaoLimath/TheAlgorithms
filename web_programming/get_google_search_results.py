import urllib.parse

import requests
from bs4 import BeautifulSoup
from requests_html import HTMLSession

BASE_URL = "https://www.google.com"


def parse_results(query: str) -> list:
    """ "Reads google search result page for the given query and
    stores all the results in with title, link and descriptions
    in a list.
    Args:
        query (str): The search term provided by the user.
    Returns:
        list: list with search results
    """
    query = urllib.parse.quote_plus(query)
    url = "https://www.google.com/search?q=" + query
    response = None
    try:
        session = HTMLSession()
        response = session.get(url)

    except requests.exceptions.RequestException:
        return []

    css_identifier_result = ".tF2Cxc"
    css_identifier_title = "h3"
    css_identifier_link = ".yuRUbf a"
    css_identifier_text = ".IsZvec"
    results = response.html.find(css_identifier_result)
    soup = BeautifulSoup(response.html.html, "html.parser")
    stat_table = soup.find("table")
    table_data = stat_table.select("td a")
    next_page = []

    for item in table_data:
        next_page.append(item.attrs["href"])

    output = []

    for result in results:

        item = {
            "title": result.find(css_identifier_title, first=True).text,
            "link": result.find(css_identifier_link, first=True).attrs["href"],
            "text": result.find(css_identifier_text, first=True).text,
        }

        output.append(item)

    for next_page_link in next_page:
        new_link = BASE_URL + next_page_link
        try:
            session = HTMLSession()
            response = session.get(new_link)

        except requests.exceptions.RequestException:
            continue
        results = response.html.find(css_identifier_result)
        for result in results:

            item = {
                "title": result.find(css_identifier_title, first=True).text,
                "link": result.find(css_identifier_link, first=True).attrs["href"],
                "text": result.find(css_identifier_text, first=True).text,
            }

            output.append(item)
    return output


<<<<<<< HEAD
def get_google_search_results(query: str = "potato", filename: str = "") -> str:
    """Reads google search result page for the given query and
    stores all the results in with title, link and descriptions in a text file.

    Args:
        query: The search term provided by the user. Defaults
        to "potato".
        filename (str, optional): The name of the file to be saved with the
        search results. Defaults to "".
    Returns:
        str: The name of the file with the search results.
    >>> get_google_search_results ("hacktober", "hacktober") != None
    True
    >>> get_google_search_results ("hacktober","") != None
    True
    >>> get_google_search_results ("", "hacktober") != None
=======
def get_google_search_results(query: str = "potato") -> str:
    """Return a Google search result page for the given query.

    Args:
        query: The search term provided by the user. Defaults to "potato".

    >>> "hacktober" in get_google_search_results("hacktober")
>>>>>>> 9cd8d6dc
    True
    >>> "potato" in get_google_search_results()
    True
    """
    url = f"https://www.google.com/search?q={query or 'potato'}"
    return requests.get(url, headers={"User-Agent": UserAgent().random}).text


def write_google_search_results(query: str = "", filename: str = "") -> str:
    """Stores a Google search result page for the given query into a local file.
    Args:
        query: The search term provided by the user.
        filename: The name of the file into which the search results should be
            saved.
    """
<<<<<<< HEAD
    if filename == "":
        filename = query + "-query.txt"
    elif not filename.endswith(".txt"):
        filename = filename + ".txt"
    response = parse_results(query)
    with open(filename, "w") as f:
        for item in response:
            f.write(f"Title: {item['title']}\n")
            f.write(f"Link: {item['link']}\n")
            f.write(f"Text: {item['text']}\n\n")

    return filename
=======
    filename = filename or query + "-query.html"
    if not filename.endswith(".html"):
        filename += ".html"

    with open(filename, "w") as out_file:
        out_file.write(get_google_search_results(query))
    return filename  # Just so the caller knows the filename.
>>>>>>> 9cd8d6dc


if __name__ == "__main__":
    query = input("Enter query: ") or "potato"
    filename = input("Enter optional filename: ")
    print(f"Searching Google for {query} ....")
    filename = write_google_search_results(query, filename)
    print(f"File saved into {filename}")<|MERGE_RESOLUTION|>--- conflicted
+++ resolved
@@ -7,7 +7,7 @@
 BASE_URL = "https://www.google.com"
 
 
-def parse_results(query: str) -> list:
+def parse_results(query: str = "") -> list:
     """ "Reads google search result page for the given query and
     stores all the results in with title, link and descriptions
     in a list.
@@ -72,48 +72,13 @@
     return output
 
 
-<<<<<<< HEAD
-def get_google_search_results(query: str = "potato", filename: str = "") -> str:
-    """Reads google search result page for the given query and
-    stores all the results in with title, link and descriptions in a text file.
-
-    Args:
-        query: The search term provided by the user. Defaults
-        to "potato".
-        filename (str, optional): The name of the file to be saved with the
-        search results. Defaults to "".
-    Returns:
-        str: The name of the file with the search results.
-    >>> get_google_search_results ("hacktober", "hacktober") != None
-    True
-    >>> get_google_search_results ("hacktober","") != None
-    True
-    >>> get_google_search_results ("", "hacktober") != None
-=======
-def get_google_search_results(query: str = "potato") -> str:
-    """Return a Google search result page for the given query.
-
-    Args:
-        query: The search term provided by the user. Defaults to "potato".
-
-    >>> "hacktober" in get_google_search_results("hacktober")
->>>>>>> 9cd8d6dc
-    True
-    >>> "potato" in get_google_search_results()
-    True
-    """
-    url = f"https://www.google.com/search?q={query or 'potato'}"
-    return requests.get(url, headers={"User-Agent": UserAgent().random}).text
-
-
 def write_google_search_results(query: str = "", filename: str = "") -> str:
-    """Stores a Google search result page for the given query into a local file.
+    """Writes the Google search result page for the given query into a local file.
     Args:
         query: The search term provided by the user.
         filename: The name of the file into which the search results should be
             saved.
     """
-<<<<<<< HEAD
     if filename == "":
         filename = query + "-query.txt"
     elif not filename.endswith(".txt"):
@@ -126,15 +91,6 @@
             f.write(f"Text: {item['text']}\n\n")
 
     return filename
-=======
-    filename = filename or query + "-query.html"
-    if not filename.endswith(".html"):
-        filename += ".html"
-
-    with open(filename, "w") as out_file:
-        out_file.write(get_google_search_results(query))
-    return filename  # Just so the caller knows the filename.
->>>>>>> 9cd8d6dc
 
 
 if __name__ == "__main__":

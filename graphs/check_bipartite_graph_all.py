from collections import defaultdict
from queue import Queue




def check_bipartite(graph: dict[int, list[int]]) -> bool:
    """
    Check whether a graph is Bipartite or not using Depth-First Search (DFS).

    Args:
        graph (defaultdict[int, list[int]]): An adjacency list representing the graph.

    Returns:
        bool: True if there's no edge that connects vertices of the same set, False otherwise.

    Examples:
        >>> is_bipartite(
        ...     defaultdict(list, {0: [1, 2], 1: [0, 3], 2: [0, 4], 3: [1], 4: [2]})
        ... )
        False
        >>> is_bipartite(defaultdict(list, {0: [1, 2], 1: [0, 2], 2: [0, 1]}))
        True
    """
    queue: Queue = Queue()
    visited = [False] * len(graph)
    color = [-1] * len(graph)

    def bfs() -> bool:
        """
        Perform Breadth-First Search (BFS) on a graph to check if it's bipartite.

        Args:
            graph (dict[int, list[int]]): An adjacency list representing the graph.

        Returns:
            bool: True if there's no edge that connects vertices of the same set, False otherwise.

        Examples:
            >>> bfs({0: [1, 3], 1: [0, 2], 2: [1, 3], 3: [0, 2]})
            True
            >>> bfs({0: [1, 2, 3], 1: [0, 2], 2: [0, 1, 3], 3: [0, 2]})
            False
        """
        while not queue.empty():
            u = queue.get()
            visited[u] = True

            for neighbour in graph[u]:
                if neighbour == u:
                    return False

                if color[neighbour] == -1:
                    color[neighbour] = 1 - color[u]
                    queue.put(neighbour)

                elif color[neighbour] == color[u]:
                    return False

        return True

    for i in range(len(graph)):
        if not visited[i]:
            queue.put(i)
            color[i] = 0
            if bfs() is False:
                return False

    return True


if __name__ == "__main__":
    # Adjacency List of graph
    print(check_bipartite({0: [1, 3], 1: [0, 2], 2: [1, 3], 3: [0, 2]}))


def is_bipartite(graph: defaultdict[int, list[int]]) -> bool:
    """
    Check whether a graph is Bipartite or not using Depth-First Search (DFS).

    https://www.geeksforgeeks.org/check-if-a-given-graph-is-bipartite-using-dfs/


    Args:
        graph: An adjacency list representing the graph.

    Returns:
        True if there's no edge that connects vertices of the same set, False otherwise.

    Examples:
        >>> is_bipartite(
        ...     defaultdict(list, {0: [1, 2], 1: [0, 3], 2: [0, 4], 3: [1], 4: [2]})
        ... )
        False
        >>> is_bipartite(defaultdict(list, {0: [1, 2], 1: [0, 2], 2: [0, 1]}))
        True
    """

    def depth_first_search(node: int, color: int) -> bool:
        """
        Perform depth-first search starting from a node with a specified color.

        Args:
<<<<<<< HEAD
            node (int): The current node being visited.
            color (int): The color assigned to the current node.
            graph (defaultdict[int, list[int]]): An adjacency list representing the graph.

=======
        node (int): The current node being visited.
        color (int): The color assigned to the current node.
        graph (defaultdict[int, list[int]]): An adjacency list
        representing the graph.
>>>>>>> 4c2cc1e7
        Returns:
            bool: True if the graph is bipartite starting from the current node, False otherwise.

        Examples:
            >>> depth_first_search(0, 0, defaultdict(list, {0: [1, 2], 1: [0, 3], 2: [0, 4], 3: [1], 4: [2]}))
            False
            >>> depth_first_search(0, 0, defaultdict(list, {0: [1, 2], 1: [0, 2], 2: [0, 1]}))
            True
        """
        visited[node] = color
        return any(
            visited[neighbour] == color
            or (
                visited[neighbour] == -1
                and not depth_first_search(neighbour, 1 - color)
            )
            for neighbour in graph[node]
        )

    visited: defaultdict[int, int] = defaultdict(lambda: -1)

    return all(
        not (visited[node] == -1 and not depth_first_search(node, 0)) for node in graph
    )


if __name__ == "__main__":
    import doctest

    result = doctest.testmod()

    if result.failed:
        print(f"{result.failed} test(s) failed.")
    else:
        print("All tests passed!")<|MERGE_RESOLUTION|>--- conflicted
+++ resolved
@@ -1,7 +1,5 @@
 from collections import defaultdict
 from queue import Queue
-
-
 
 
 def check_bipartite(graph: dict[int, list[int]]) -> bool:
@@ -101,17 +99,10 @@
         Perform depth-first search starting from a node with a specified color.
 
         Args:
-<<<<<<< HEAD
             node (int): The current node being visited.
             color (int): The color assigned to the current node.
             graph (defaultdict[int, list[int]]): An adjacency list representing the graph.
 
-=======
-        node (int): The current node being visited.
-        color (int): The color assigned to the current node.
-        graph (defaultdict[int, list[int]]): An adjacency list
-        representing the graph.
->>>>>>> 4c2cc1e7
         Returns:
             bool: True if the graph is bipartite starting from the current node, False otherwise.
 

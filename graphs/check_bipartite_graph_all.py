from collections import defaultdict
from queue import Queue

""" Check whether Graph is Bipartite or Not using BFS
 https://www.geeksforgeeks.org/bipartite-graph/
  Args:
        graph: An adjacency list representing the graph.

    Returns:
        True if there's no edge that connects vertices of the same set, False otherwise.

    Examples:
        >>> is_bipartite(
        ...     defaultdict(list, {0: [1, 2], 1: [0, 3], 2: [0, 4], 3: [1], 4: [2]})
        ... )
        False
        >>> is_bipartite(defaultdict(list, {0: [1, 2], 1: [0, 2], 2: [0, 1]}))
        True"""


<<<<<<< HEAD

def check_bipartite(graph:dict[int, list[int]]) -> bool:
    queue: Queue = Queue()
=======
def check_bipartite(graph: dict[int, list[int]]) -> bool:
    queue = Queue()
>>>>>>> 90b51561
    visited = [False] * len(graph)
    color = [-1] * len(graph)

    def bfs() -> bool:
        while not queue.empty():
            u = queue.get()
            visited[u] = True

            for neighbour in graph[u]:
                if neighbour == u:
                    return False

                if color[neighbour] == -1:
                    color[neighbour] = 1 - color[u]
                    queue.put(neighbour)

                elif color[neighbour] == color[u]:
                    return False

        return True

    for i in range(len(graph)):
        if not visited[i]:
            queue.put(i)
            color[i] = 0
            if bfs() is False:
                return False

    return True


if __name__ == "__main__":
    # Adjacency List of graph
    print(check_bipartite({0: [1, 3], 1: [0, 2], 2: [1, 3], 3: [0, 2]}))


def is_bipartite(graph: defaultdict[int, list[int]]) -> bool:
    """
    Check whether a graph is Bipartite or not using Depth-First Search (DFS).

    https://www.geeksforgeeks.org/check-if-a-given-graph-is-bipartite-using-dfs/


    Args:
        graph: An adjacency list representing the graph.

    Returns:
        True if there's no edge that connects vertices of the same set, False otherwise.

    Examples:
        >>> is_bipartite(
        ...     defaultdict(list, {0: [1, 2], 1: [0, 3], 2: [0, 4], 3: [1], 4: [2]})
        ... )
        False
        >>> is_bipartite(defaultdict(list, {0: [1, 2], 1: [0, 2], 2: [0, 1]}))
        True
    """

    def depth_first_search(node: int, color: int) -> bool:
        visited[node] = color
        return any(
            visited[neighbour] == color
            or (
                visited[neighbour] == -1
                and not depth_first_search(neighbour, 1 - color)
            )
            for neighbour in graph[node]
        )

    visited: defaultdict[int, int] = defaultdict(lambda: -1)

    return all(
        not (visited[node] == -1 and not depth_first_search(node, 0)) for node in graph
    )


if __name__ == "__main__":
    import doctest

    result = doctest.testmod()

    if result.failed:
        print(f"{result.failed} test(s) failed.")
    else:
        print("All tests passed!")<|MERGE_RESOLUTION|>--- conflicted
+++ resolved
@@ -18,14 +18,9 @@
         True"""
 
 
-<<<<<<< HEAD
 
 def check_bipartite(graph:dict[int, list[int]]) -> bool:
-    queue: Queue = Queue()
-=======
-def check_bipartite(graph: dict[int, list[int]]) -> bool:
-    queue = Queue()
->>>>>>> 90b51561
+    queue: Queue = Queue
     visited = [False] * len(graph)
     color = [-1] * len(graph)
 

import unittest

"""
A Radix Tree is a data structure that represents a space-optimized
trie (prefix tree) in whicheach node that is the only child is merged
with its parent [https://en.wikipedia.org/wiki/Radix_tree]
"""


class RadixNode:
    def __init__(self, prefix: str = "", is_leaf: bool = False) -> None:
        # Mapping from the first character of the prefix of the node
        self.nodes: dict[str, RadixNode] = {}

        # A node will be a leaf if the tree contains its word
        self.is_leaf = is_leaf

        self.prefix = prefix

    def match(self, word: str) -> tuple[str, str, str]:
        """Compute the common substring of the prefix of the node and a word

        Args:
            word (str): word to compare

        Returns:
            (str, str, str): common substring, remaining prefix, remaining word

        >>> RadixNode("myprefix").match("mystring")
        ('my', 'prefix', 'string')
        """
        x = 0
        for q, w in zip(self.prefix, word):
            if q != w:
                break

            x += 1

        return self.prefix[:x], self.prefix[x:], word[x:]

    def insert_many(self, words: list[str]) -> None:
        """Insert many words in the tree

        Args:
            words (list[str]): list of words

        >>> RadixNode("myprefix").insert_many(["mystring", "hello"])
        """
        for word in words:
            self.insert(word)

    def insert(self, word: str) -> None:
        """Insert a word into the tree

        Args:
            word (str): word to insert

        >>> RadixNode("myprefix").insert("mystring")

        >>> root = RadixNode()
        >>> root.insert_many(['myprefix', 'myprefixA', 'myprefixAA'])
        >>> root.print_tree()
        - myprefix   (leaf)
        -- A   (leaf)
        --- A   (leaf)
        """
        ## Handle the Case where word is empty by using an if branch
        if word == "":
            self.is_leaf = True
            return

        # Case 1: If the word is the prefix of the node
        # Solution: We set the current node as leaf
        if self.prefix == word and not self.is_leaf:
            self.is_leaf = True

        # Case 2: The node has no edges that have a prefix to the word
        # Solution: We create an edge from the current node to a new one
        # containing the word
        elif word[0] not in self.nodes:
            self.nodes[word[0]] = RadixNode(prefix=word, is_leaf=True)

        else:
            incoming_node = self.nodes[word[0]]
            matching_string, remaining_prefix, remaining_word = incoming_node.match(
                word
            )

            # Case 3: The node prefix is equal to the matching
            # Solution: We insert remaining word on the next node
            if remaining_prefix == "":
                self.nodes[matching_string[0]].insert(remaining_word)

            # Case 4: The word is greater equal to the matching
            # Solution: Create a node in between both nodes, change
            # prefixes and add the new node for the remaining word
            else:
                incoming_node.prefix = remaining_prefix

                aux_node = self.nodes[matching_string[0]]
                self.nodes[matching_string[0]] = RadixNode(matching_string, False)
                self.nodes[matching_string[0]].nodes[remaining_prefix[0]] = aux_node

                if remaining_word == "":
                    self.nodes[matching_string[0]].is_leaf = True
                else:
                    self.nodes[matching_string[0]].insert(remaining_word)

    def find(self, word: str) -> bool:
        """Returns if the word is on the tree

        Args:
            word (str): word to check

        Returns:
            bool: True if the word appears on the tree

        >>> RadixNode("myprefix").find("mystring")
        False
        """
        incoming_node = self.nodes.get(word[0], None)
        if not incoming_node:
            return False
        else:
            matching_string, remaining_prefix, remaining_word = incoming_node.match(
                word
            )
            # If there is remaining prefix, the word can't be on the tree
            if remaining_prefix != "":
                return False
            # This applies when the word and the prefix are equal
            elif remaining_word == "":
                return incoming_node.is_leaf
            # We have word remaining so we check the next node
            else:
                return incoming_node.find(remaining_word)

    def delete(self, word: str) -> bool:
        """Deletes a word from the tree if it exists

        Args:
            word (str): word to be deleted

        Returns:
            bool: True if the word was found and deleted. False if word is not found

        >>> RadixNode("myprefix").delete("mystring")
        False
        """
        incoming_node = self.nodes.get(word[0], None)
        if not incoming_node:
            return False
        else:
            matching_string, remaining_prefix, remaining_word = incoming_node.match(
                word
            )
            # If there is remaining prefix, the word can't be on the tree
            if remaining_prefix != "":
                return False
            # We have word remaining so we check the next node
            elif remaining_word != "":
                return incoming_node.delete(remaining_word)
            # If it is not a leaf, we don't have to delete
            elif not incoming_node.is_leaf:
                return False
            else:
                # We delete the nodes if no edges go from it
                if len(incoming_node.nodes) == 0:
                    del self.nodes[word[0]]
                    # We merge the current node with its only child
                    if len(self.nodes) == 1 and not self.is_leaf:
                        merging_node = next(iter(self.nodes.values()))
                        self.is_leaf = merging_node.is_leaf
                        self.prefix += merging_node.prefix
                        self.nodes = merging_node.nodes
                # If there is more than 1 edge, we just mark it as non-leaf
                elif len(incoming_node.nodes) > 1:
                    incoming_node.is_leaf = False
                # If there is 1 edge, we merge it with its child
                else:
                    merging_node = next(iter(incoming_node.nodes.values()))
                    incoming_node.is_leaf = merging_node.is_leaf
                    incoming_node.prefix += merging_node.prefix
                    incoming_node.nodes = merging_node.nodes

                return True

    def print_tree(self, height: int = 0) -> None:
        """Print the tree

        Args:
            height (int, optional): Height of the printed node
        """
        if self.prefix != "":
            print("-" * height, self.prefix, "  (leaf)" if self.is_leaf else "")

        for value in self.nodes.values():
            value.print_tree(height + 1)


## write unit test for the code using unittest library with logic similar to test_trie() function
## and call it from main()


class TestRadixNode(unittest.TestCase):
    def test_trie(self) -> None:
        words = "banana bananas bandana band apple all beast".split()
        root = RadixNode()
        root.insert_many(words)

        assert all(root.find(word) for word in words)
        assert not root.find("bandanas")
        assert not root.find("apps")
        root.delete("all")
        assert not root.find("all")
        root.delete("banana")
        assert not root.find("banana")
        assert root.find("bananas")

    def test_trie_2(self) -> None:
<<<<<<< HEAD
        '''
        now add a new test case which inserts
        foobbb, fooaaa, foo in the given order and checks
        for different assertions
        '''
=======
        """
        now add a new test case which inserts
        foobbb, fooaaa, foo in the given order and checks for different assertions
        """
>>>>>>> e58ca101
        words = "foobbb fooaaa foo".split()
        root = RadixNode()
        root.insert_many(words)

        assert all(root.find(word) for word in words)
        root.delete("foo")
        assert not root.find("foo")
        assert root.find("foobbb")
        assert root.find("fooaaa")


if __name__ == "__main__":
    unittest.main()<|MERGE_RESOLUTION|>--- conflicted
+++ resolved
@@ -218,18 +218,11 @@
         assert root.find("bananas")
 
     def test_trie_2(self) -> None:
-<<<<<<< HEAD
         '''
         now add a new test case which inserts
         foobbb, fooaaa, foo in the given order and checks
         for different assertions
         '''
-=======
-        """
-        now add a new test case which inserts
-        foobbb, fooaaa, foo in the given order and checks for different assertions
-        """
->>>>>>> e58ca101
         words = "foobbb fooaaa foo".split()
         root = RadixNode()
         root.insert_many(words)

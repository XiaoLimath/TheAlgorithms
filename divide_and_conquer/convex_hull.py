from numbers import Number

"""
The convex hull problem is problem of finding all the vertices of convex polygon, P of
a set of points in a plane such that all the points are either on the vertices of P or
inside P. TH convex hull problem has several applications in geometrical problems,
computer graphics and game development.

Two algorithms have been implemented for the convex hull problem here.
1. A brute-force algorithm which runs in O(n^3)
2. A divide-and-conquer algorithm which runs in O(n log(n))

There are other several other algorithms for the convex hull problem
which have not been implemented here, yet.

"""


class Point:
    """
    Defines a 2-d point for use by all convex-hull algorithms.

    Parameters
    ----------
    x: an int or a float, the x-coordinate of the 2-d point
    y: an int or a float, the y-coordinate of the 2-d point

    Examples
    --------
    >>> Point(1, 2)
    (1, 2)
    >>> Point("1", "2")
    (1.0, 2.0)
    >>> Point(1, 2) > Point(0, 1)
    True
    >>> Point(1, 1) == Point(1, 1)
    True
    >>> Point(-0.5, 1) == Point(0.5, 1)
    False
    >>> Point("pi", "e")
    Traceback (most recent call last):
        ...
    ValueError("x and y must be both numeric types but got <class 'str'>, <class 'str'> instead")
     """

    def __init__(self, x, y):
        if not (isinstance(x, Number) and isinstance(y, Number)):
            try:
                x, y = float(x), float(y)
            except ValueError as e:
<<<<<<< HEAD
                raise ValueError(
                    "x and y must be both numeric types but got "
                    f"{type(x)}, {type(y)} instead"
=======
                e.args = (
                    "x and y must be both numeric types "
                    f"but got {type(x)}, {type(y)} instead"
>>>>>>> 9eb50cc2
                )
                raise

        self.x = x
        self.y = y

    def __eq__(self, other):
        return self.x == other.x and self.y == other.y

    def __ne__(self, other):
        return not self == other

    def __gt__(self, other):
        if self.x > other.x:
            return True
        elif self.x == other.x:
            return self.y > other.y
        return False

    def __lt__(self, other):
        return not self > other

    def __ge__(self, other):
        if self.x > other.x:
            return True
        elif self.x == other.x:
            return self.y >= other.y
        return False

    def __le__(self, other):
        if self.x < other.x:
            return True
        elif self.x == other.x:
            return self.y <= other.y
        return False

    def __repr__(self):
        return f"({self.x}, {self.y})"

    def __hash__(self):
        return hash(self.x)


def _construct_points(list_of_tuples):
    """
    constructs a list of points from an array-like object of numbers

    Arguments
    ---------

    list_of_tuples: array-like object of type numbers. Acceptable types so far
    are lists, tuples and sets.

    Returns
    --------
    points: a list where each item is of type Point. This contains only objects
    which can be converted into a Point.

    Examples
    -------
    >>> _construct_points([[1, 1], [2, -1], [0.3, 4]])
    [(1, 1), (2, -1), (0.3, 4)]
    >>> _construct_points(([1, 1], [2, -1], [0.3, 4]))
    [(1, 1), (2, -1), (0.3, 4)]
    >>> _construct_points([(1, 1), (2, -1), (0.3, 4)])
    [(1, 1), (2, -1), (0.3, 4)]
    >>> _construct_points([[1, 1], (2, -1), [0.3, 4]])
    [(1, 1), (2, -1), (0.3, 4)]
    >>> _construct_points([1, 2])
    Ignoring deformed point 1. All points must have at least 2 coordinates.
    Ignoring deformed point 2. All points must have at least 2 coordinates.
    []
    >>> _construct_points([])
    []
    >>> _construct_points(None)
    []
    """

    points = []
    if list_of_tuples:
        for p in list_of_tuples:
            try:
                points.append(Point(p[0], p[1]))
            except (IndexError, TypeError):
                print(
                    f"Ignoring deformed point {p}. All points"
                    " must have at least 2 coordinates."
                )
    return points


def _validate_input(points):
    """
    validates an input instance before a convex-hull algorithms uses it

    Parameters
    ---------
    points: array-like, the 2d points to validate before using with
    a convex-hull algorithm. The elements of points must be either lists, tuples or
    Points.

    Returns
    -------
    points: array_like, an iterable of all well-defined Points constructed passed in.


    Exception
    ---------
    ValueError: if points is empty or None, or if a wrong data structure like a scalar is passed

    TypeError: if an iterable but non-indexable object (eg. dictionary) is passed.
                The exception to this a set which we'll convert to a list before using


    Examples
    -------
    >>> _validate_input([[1, 2]])
    [(1, 2)]
    >>> _validate_input([(1, 2)])
    [(1, 2)]
    >>> _validate_input([Point(2, 1), Point(-1, 2)])
    [(2, 1), (-1, 2)]
    >>> _validate_input([])
    Traceback (most recent call last):
        ...
    ValueError: Expecting a list of points but got []
    >>> _validate_input(1)
    Traceback (most recent call last):
        ...
    ValueError: Expecting an iterable object but got an non-iterable type 1
    """

    if not points:
        raise ValueError(f"Expecting a list of points but got {points}")

    if isinstance(points, set):
        points = list(points)

    try:
        if hasattr(points, "__iter__") and not isinstance(points[0], Point):
            if isinstance(points[0], (list, tuple)):
                points = _construct_points(points)
            else:
                raise ValueError(
                    "Expecting an iterable of type Point, list or tuple. "
                    f"Found objects of type {type(points[0])} instead"
                )
        elif not hasattr(points, "__iter__"):
            raise ValueError(
                "Expecting an iterable object "
                f"but got an non-iterable type {points}"
            )
    except TypeError as e:
        print("Expecting an iterable of type Point, list or tuple.")
        raise

    return points


def _det(a, b, c):
    """
    Computes the sign perpendicular distance of a 2d point c from a line segment
    ab. The sign indicates the direction of c relative to ab.
    A Positive value means c is above ab (to the left), while a negative value
    means c is below ab (to the right). 0 means all three points are on a straight line.

    As a side note, 0.5 * abs|det| is the area of triangle abc

    Parameters
    ----------
    a: point, the point on the left end of line segment ab
    b: point, the point on the right end of line segment ab
    c: point, the point for which the direction and location is desired.

    Returns
    --------
    det: float, abs(det) is the distance of c from ab. The sign
    indicates which side of line segment ab c is. det is computed as
    (a_xb_y + c_xa_y + b_xc_y) - (a_yb_x + c_ya_x + b_yc_x)

    Examples
    ----------
    >>> _det(Point(1, 1), Point(1, 2), Point(1, 5))
    0
    >>> _det(Point(0, 0), Point(10, 0), Point(0, 10))
    100
    >>> _det(Point(0, 0), Point(10, 0), Point(0, -10))
    -100
    """

    det = (a.x * b.y + b.x * c.y + c.x * a.y) - (a.y * b.x + b.y * c.x + c.y * a.x)
    return det


def convex_hull_bf(points):
    """
    Constructs the convex hull of a set of 2D points using a brute force algorithm.
    The algorithm basically considers all combinations of points (i, j) and uses the
    definition of convexity to determine whether (i, j) is part of the convex hull or not.
    (i, j) is part of the convex hull if and only iff there are no points on both sides
    of the line segment connecting the ij, and there is no point k such that k is on either end
    of the ij.

    Runtime: O(n^3) - definitely horrible

    Parameters
    ---------
    points: array-like of object of Points, lists or tuples.
    The set of  2d points for which the convex-hull is needed

    Returns
    ------
    convex_set: list, the convex-hull of points sorted in non-decreasing order.

    See Also
    --------
    convex_hull_recursive,

     Examples
     ---------
     >>> convex_hull_bf([[0, 0], [1, 0], [10, 1]])
     [(0, 0), (1, 0), (10, 1)]
     >>> convex_hull_bf([[0, 0], [1, 0], [10, 0]])
     [(0, 0), (10, 0)]
     >>> convex_hull_bf([[-1, 1],[-1, -1], [0, 0], [0.5, 0.5], [1, -1], [1, 1], [-0.75, 1]])
     [(-1, -1), (-1, 1), (1, -1), (1, 1)]
     >>> convex_hull_bf([(0, 3), (2, 2), (1, 1), (2, 1), (3, 0), (0, 0), (3, 3), (2, -1), (2, -4), (1, -3)])
     [(0, 0), (0, 3), (1, -3), (2, -4), (3, 0), (3, 3)]
    """

    points = sorted(_validate_input(points))
    n = len(points)
    convex_set = set()

    for i in range(n - 1):
        for j in range(i + 1, n):
            points_left_of_ij = points_right_of_ij = False
            ij_part_of_convex_hull = True
            for k in range(n):
                if k != i and k != j:
                    det_k = _det(points[i], points[j], points[k])

                    if det_k > 0:
                        points_left_of_ij = True
                    elif det_k < 0:
                        points_right_of_ij = True
                    else:
                        # point[i], point[j], point[k] all lie on a straight line
                        # if point[k] is to the left of point[i] or it's to the
                        # right of point[j], then point[i], point[j] cannot be
                        # part of the convex hull of A
                        if points[k] < points[i] or points[k] > points[j]:
                            ij_part_of_convex_hull = False
                            break

                if points_left_of_ij and points_right_of_ij:
                    ij_part_of_convex_hull = False
                    break

            if ij_part_of_convex_hull:
                convex_set.update([points[i], points[j]])

    return sorted(convex_set)


def convex_hull_recursive(points):
    """
    Constructs the convex hull of a set of 2D points using a divide-and-conquer strategy
    The algorithm exploits the geometric properties of the problem by repeatedly partitioning
    the set of points into smaller hulls, and finding the convex hull of these smaller hulls.
    The union of the convex hull from smaller hulls is the solution to the convex hull of the larger problem.

    Parameter
    ---------
    points: array-like of object of Points, lists or tuples.
    The set of  2d points for which the convex-hull is needed

    Runtime: O(n log n)

    Returns
    -------
    convex_set: list, the convex-hull of points sorted in non-decreasing order.

    Examples
    ---------
    >>> convex_hull_recursive([[0, 0], [1, 0], [10, 1]])
    [(0, 0), (1, 0), (10, 1)]
    >>> convex_hull_recursive([[0, 0], [1, 0], [10, 0]])
    [(0, 0), (10, 0)]
    >>> convex_hull_recursive([[-1, 1],[-1, -1], [0, 0], [0.5, 0.5], [1, -1], [1, 1], [-0.75, 1]])
    [(-1, -1), (-1, 1), (1, -1), (1, 1)]
    >>> convex_hull_recursive([(0, 3), (2, 2), (1, 1), (2, 1), (3, 0), (0, 0), (3, 3), (2, -1), (2, -4), (1, -3)])
    [(0, 0), (0, 3), (1, -3), (2, -4), (3, 0), (3, 3)]

    """
    points = sorted(_validate_input(points))
    n = len(points)

    # divide all the points into an upper hull and a lower hull
    # the left most point and the right most point are definitely
    # members of the convex hull by definition.
    # use these two anchors to divide all the points into two hulls,
    # an upper hull and a lower hull.

    # all points to the left (above) the line joining the extreme points belong to the upper hull
    # all points to the right (below) the line joining the extreme points below to the lower hull
    # ignore all points on the line joining the extreme points since they cannot be part of the
    # convex hull

    left_most_point = points[0]
    right_most_point = points[n - 1]

    convex_set = {left_most_point, right_most_point}
    upperhull = []
    lowerhull = []

    for i in range(1, n - 1):
        det = _det(left_most_point, right_most_point, points[i])

        if det > 0:
            upperhull.append(points[i])
        elif det < 0:
            lowerhull.append(points[i])

    _construct_hull(upperhull, left_most_point, right_most_point, convex_set)
    _construct_hull(lowerhull, right_most_point, left_most_point, convex_set)

    return sorted(convex_set)


def _construct_hull(points, left, right, convex_set):
    """

    Parameters
    ---------
    points: list or None, the hull of points from which to choose the next convex-hull point
    left: Point, the point to the left  of line segment joining left and right
    right: The point to the right of the line segment joining left and right
    convex_set: set, the current convex-hull. The state of convex-set gets updated by this function

    Note
    ----
    For the line segment 'ab', 'a' is on the left and 'b' on the right.
    but the reverse is true for the line segment 'ba'.

    Returns
    -------
    Nothing, only updates the state of convex-set
    """
    if points:
        extreme_point = None
        extreme_point_distance = float("-inf")
        candidate_points = []

        for p in points:
            det = _det(left, right, p)

            if det > 0:
                candidate_points.append(p)

                if det > extreme_point_distance:
                    extreme_point_distance = det
                    extreme_point = p

        if extreme_point:
            _construct_hull(candidate_points, left, extreme_point, convex_set)
            convex_set.add(extreme_point)
            _construct_hull(candidate_points, extreme_point, right, convex_set)


def main():
    points = [
        (0, 3),
        (2, 2),
        (1, 1),
        (2, 1),
        (3, 0),
        (0, 0),
        (3, 3),
        (2, -1),
        (2, -4),
        (1, -3),
    ]
    # the convex set of points is
    # [(0, 0), (0, 3), (1, -3), (2, -4), (3, 0), (3, 3)]
    results_recursive = convex_hull_recursive(points)
    results_bf = convex_hull_bf(points)
    assert results_bf == results_recursive

    print(results_bf)


if __name__ == "__main__":
    main()<|MERGE_RESOLUTION|>--- conflicted
+++ resolved
@@ -48,18 +48,10 @@
             try:
                 x, y = float(x), float(y)
             except ValueError as e:
-<<<<<<< HEAD
                 raise ValueError(
                     "x and y must be both numeric types but got "
                     f"{type(x)}, {type(y)} instead"
-=======
-                e.args = (
-                    "x and y must be both numeric types "
-                    f"but got {type(x)}, {type(y)} instead"
->>>>>>> 9eb50cc2
                 )
-                raise
-
         self.x = x
         self.y = y
 

--- conflicted
+++ resolved
@@ -30,13 +30,9 @@
     This function takes a list of coefficients
     and a value of x as inputs and returns
     the value of the polynomial at that point.
-<<<<<<< HEAD
     :param arr: a list containing coefficients
     :param x: value of x
     
-=======
-
->>>>>>> ef68ffc8
     >>> arr = [5]
     >>> f"{evaluate(arr,2)}
     '5'

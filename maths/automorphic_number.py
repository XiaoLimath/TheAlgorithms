--- conflicted
+++ resolved
@@ -41,15 +41,9 @@
         raise TypeError(f"Input value of [number={number}] must be an integer")
     if number < 0:
         return False
-<<<<<<< HEAD
     number_square = number * number
-    while (number > 0):
-        if (number % 10 != number_square % 10):
-=======
-    n_square = n * n
-    while n > 0:
-        if n % 10 != n_square % 10:
->>>>>>> 95894cb9
+    while number > 0:
+        if number % 10 != number_square % 10:
             return False
         number //= 10
         number_square //= 10

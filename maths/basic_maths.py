"""Implementation of Basic Math in Python."""
import math


def prime_factors(n: int) -> list:
    """Find Prime Factors.
    >>> prime_factors(100)
    [2, 2, 5, 5]
    """
    pf = []
    while n % 2 == 0:
        pf.append(2)
        n = int(n / 2)
    for i in range(3, int(math.sqrt(n)) + 1, 2):
        while n % i == 0:
            pf.append(i)
            n = int(n / i)
    if n > 2:
        pf.append(n)
    return pf


def number_of_divisors(n: int) -> int:
    """Calculate Number of Divisors of an Integer.
    >>> number_of_divisors(100)
    9
    """
    div = 1
    temp = 1
    while n % 2 == 0:
        temp += 1
        n = int(n / 2)
    div *= temp
    for i in range(3, int(math.sqrt(n)) + 1, 2):
        temp = 1
        while n % i == 0:
            temp += 1
            n = int(n / i)
        div *= temp
    return div


def sum_of_divisors(n: int) -> int:
    """Calculate Sum of Divisors.
    >>> sum_of_divisors(100)
    217
    """
    s = 1
    temp = 1
    while n % 2 == 0:
        temp += 1
        n = int(n / 2)
    if temp > 1:
        s *= (2 ** temp - 1) / (2 - 1)
    for i in range(3, int(math.sqrt(n)) + 1, 2):
        temp = 1
        while n % i == 0:
            temp += 1
            n = int(n / i)
        if temp > 1:
            s *= (i ** temp - 1) / (i - 1)
    return int(s)


<<<<<<< HEAD
def euler_phi(n):
    """Calculte Euler's Phi Function."""
=======
def euler_phi(n: int) -> int:
    """Calculte Euler's Phi Function.
    >>> euler_phi(100)
    40
    """
    l = prime_factors(n)
    l = set(l)
>>>>>>> f8e97aa5
    s = n
    for x in set(prime_factors(n)):
        s *= (x - 1) / x
    return int(s)


if __name__ == "__main__":
    print(prime_factors(100))
    print(number_of_divisors(100))
    print(sum_of_divisors(100))
    print(euler_phi(100))
<|MERGE_RESOLUTION|>--- conflicted
+++ resolved
@@ -1,87 +1,80 @@
-"""Implementation of Basic Math in Python."""
-import math
-
-
-def prime_factors(n: int) -> list:
-    """Find Prime Factors.
-    >>> prime_factors(100)
-    [2, 2, 5, 5]
-    """
-    pf = []
-    while n % 2 == 0:
-        pf.append(2)
-        n = int(n / 2)
-    for i in range(3, int(math.sqrt(n)) + 1, 2):
-        while n % i == 0:
-            pf.append(i)
-            n = int(n / i)
-    if n > 2:
-        pf.append(n)
-    return pf
-
-
-def number_of_divisors(n: int) -> int:
-    """Calculate Number of Divisors of an Integer.
-    >>> number_of_divisors(100)
-    9
-    """
-    div = 1
-    temp = 1
-    while n % 2 == 0:
-        temp += 1
-        n = int(n / 2)
-    div *= temp
-    for i in range(3, int(math.sqrt(n)) + 1, 2):
-        temp = 1
-        while n % i == 0:
-            temp += 1
-            n = int(n / i)
-        div *= temp
-    return div
-
-
-def sum_of_divisors(n: int) -> int:
-    """Calculate Sum of Divisors.
-    >>> sum_of_divisors(100)
-    217
-    """
-    s = 1
-    temp = 1
-    while n % 2 == 0:
-        temp += 1
-        n = int(n / 2)
-    if temp > 1:
-        s *= (2 ** temp - 1) / (2 - 1)
-    for i in range(3, int(math.sqrt(n)) + 1, 2):
-        temp = 1
-        while n % i == 0:
-            temp += 1
-            n = int(n / i)
-        if temp > 1:
-            s *= (i ** temp - 1) / (i - 1)
-    return int(s)
-
-
-<<<<<<< HEAD
-def euler_phi(n):
-    """Calculte Euler's Phi Function."""
-=======
-def euler_phi(n: int) -> int:
-    """Calculte Euler's Phi Function.
-    >>> euler_phi(100)
-    40
-    """
-    l = prime_factors(n)
-    l = set(l)
->>>>>>> f8e97aa5
-    s = n
-    for x in set(prime_factors(n)):
-        s *= (x - 1) / x
-    return int(s)
-
-
-if __name__ == "__main__":
-    print(prime_factors(100))
-    print(number_of_divisors(100))
-    print(sum_of_divisors(100))
-    print(euler_phi(100))
+"""Implementation of Basic Math in Python."""
+import math
+
+
+def prime_factors(n: int) -> list:
+    """Find Prime Factors.
+    >>> prime_factors(100)
+    [2, 2, 5, 5]
+    """
+    pf = []
+    while n % 2 == 0:
+        pf.append(2)
+        n = int(n / 2)
+    for i in range(3, int(math.sqrt(n)) + 1, 2):
+        while n % i == 0:
+            pf.append(i)
+            n = int(n / i)
+    if n > 2:
+        pf.append(n)
+    return pf
+
+
+def number_of_divisors(n: int) -> int:
+    """Calculate Number of Divisors of an Integer.
+    >>> number_of_divisors(100)
+    9
+    """
+    div = 1
+    temp = 1
+    while n % 2 == 0:
+        temp += 1
+        n = int(n / 2)
+    div *= temp
+    for i in range(3, int(math.sqrt(n)) + 1, 2):
+        temp = 1
+        while n % i == 0:
+            temp += 1
+            n = int(n / i)
+        div *= temp
+    return div
+
+
+def sum_of_divisors(n: int) -> int:
+    """Calculate Sum of Divisors.
+    >>> sum_of_divisors(100)
+    217
+    """
+    s = 1
+    temp = 1
+    while n % 2 == 0:
+        temp += 1
+        n = int(n / 2)
+    if temp > 1:
+        s *= (2 ** temp - 1) / (2 - 1)
+    for i in range(3, int(math.sqrt(n)) + 1, 2):
+        temp = 1
+        while n % i == 0:
+            temp += 1
+            n = int(n / i)
+        if temp > 1:
+            s *= (i ** temp - 1) / (i - 1)
+    return int(s)
+
+
+def euler_phi(n: int) -> int:
+    """Calculte Euler's Phi Function.
+    >>> euler_phi(100)
+    40
+    """
+    s = n
+    for x in set(prime_factors(n)):
+        s *= (x - 1) / x
+    return int(s)
+
+
+if __name__ == "__main__":
+    print(prime_factors(100))
+    print(number_of_divisors(100))
+    print(sum_of_divisors(100))
+    print(euler_phi(100))
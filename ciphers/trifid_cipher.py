--- conflicted
+++ resolved
@@ -1,270 +1,266 @@
-"""
-The trifid cipher uses a table to fractionate each plaintext letter into a
-trigram,mixes the constituents of the trigrams, and then applies the table
-in reverse to turn these mixed trigrams into ciphertext letters.
-https://en.wikipedia.org/wiki/Trifid_cipher
-"""
-
-from __future__ import annotations
-
-
-def __encrypt_part(message_part: str, character_to_number: dict[str, str]) -> str:
-    """
-    Arranges the triagram value of each letter of 'message_part' vertically
-    and joins them horizontally
-
-    >>> __encrypt_part('ASK',
-    ... {'A': '111', 'B': '112', 'C':'113', 'D': '121', 'E': '122', 'F': '123',
-    ... 'G': '131', 'H': '132', 'I': '133',
-    ... 'J': '211', 'K': '212', 'L': '213', 'M': '221', 'N': '222',
-    ... 'O': '223', 'P': '231', 'Q': '232', 'R': '233', 'S': '311', 'T': '312',
-    ... 'U': '313', 'V': '321', 'W': '322', 'X': '323', 'Y': '331', 'Z': '332',
-    ... '+': '333'})
-    '132111112'
-
-    """
-    one, two, three = "", "", ""
-    tmp = []
-
-    for character in message_part:
-        tmp.append(character_to_number[character])
-
-    for each in tmp:
-        one += each[0]
-        two += each[1]
-        three += each[2]
-
-    return one + two + three
-
-
-def __decrypt_part(
-    message_part: str, character_to_number: dict[str, str]
-) -> tuple[str, str, str]:
-    """
-    Converts each letter of the input string into there respective trigram
-    values, joins them and splits them into three equal groups of strings.
-    Then returns the group of strings .
-
-    >>> __decrypt_part('ABCDE',
-    ... {'A': '111', 'B': '112', 'C':'113', 'D': '121', 'E': '122', 'F': '123',
-    ... 'G': '131', 'H': '132', 'I': '133',
-    ... 'J': '211', 'K': '212', 'L': '213', 'M': '221', 'N': '222',
-    ... 'O': '223', 'P': '231', 'Q': '232', 'R': '233', 'S': '311', 'T': '312',
-    ... 'U': '313', 'V': '321', 'W': '322', 'X': '323', 'Y': '331', 'Z': '332',
-    ... '+': '333'})
-    ('11111', '21131', '21122')
-    """
-    tmp, this_part = "", ""
-    result = []
-
-    for character in message_part:
-        this_part += character_to_number[character]
-
-    for digit in this_part:
-        tmp += digit
-        if len(tmp) == len(message_part):
-            result.append(tmp)
-            tmp = ""
-
-    return result[0], result[1], result[2]
-
-
-def __prepare(
-    message: str, alphabet: str
-) -> tuple[str, str, dict[str, str], dict[str, str]]:
-    """
-    A helper function that generates the triagrams and assigns each letter
-    of the alphabet to its corresponding triagram and stores this in a
-    dictionary ("character_to_number" and "number_to_character") after
-    confirming if the alphabet's length is 27.
-
-    >>> test = __prepare('I aM a BOy','abCdeFghijkLmnopqrStuVwxYZ+')
-    >>> expected = ('IAMABOY','ABCDEFGHIJKLMNOPQRSTUVWXYZ+',
-    ... {'A': '111', 'B': '112', 'C':'113', 'D': '121', 'E': '122', 'F': '123',
-    ... 'G': '131', 'H': '132', 'I': '133',
-    ... 'J': '211', 'K': '212', 'L': '213', 'M': '221', 'N': '222',
-    ... 'O': '223', 'P': '231', 'Q': '232', 'R': '233', 'S': '311', 'T': '312',
-    ... 'U': '313', 'V': '321', 'W': '322', 'X': '323', 'Y': '331', 'Z': '332',
-    ... '+': '333'},
-    ... {'111': 'A', '112': 'B', '113': 'C', '121': 'D', '122': 'E',
-    ... '123': 'F', '131': 'G', '132': 'H', '133': 'I', '211': 'J', '212': 'K',
-    ... '213': 'L', '221': 'M', '222': 'N', '223': 'O', '231': 'P', '232': 'Q',
-    ... '233': 'R', '311': 'S', '312': 'T', '313': 'U', '321': 'V', '322': 'W',
-    ... '323': 'X', '331': 'Y', '332': 'Z', '333': '+'})
-    >>> test == expected
-    True
-
-    Testing with incomplete alphabet
-    >>> __prepare('I aM a BOy','abCdeFghijkLmnopqrStuVw')
-    Traceback (most recent call last):
-        ...
-    KeyError: 'Length of alphabet has to be 27.'
-
-    Testing with extra long alphabets
-    >>> __prepare('I aM a BOy','abCdeFghijkLmnopqrStuVwxyzzwwtyyujjgfd')
-    Traceback (most recent call last):
-        ...
-    KeyError: 'Length of alphabet has to be 27.'
-
-    Testing with punctuations that are not in the given alphabet
-    >>> __prepare('am i a boy?','abCdeFghijkLmnopqrStuVwxYZ+')
-    Traceback (most recent call last):
-        ...
-    ValueError: Each message character has to be included in alphabet!
-
-    Testing with numbers
-    >>> __prepare(500,'abCdeFghijkLmnopqrStuVwxYZ+')
-    Traceback (most recent call last):
-        ...
-    AttributeError: 'int' object has no attribute 'replace'
-    """
-    # Validate message and alphabet, set to upper and remove spaces
-    alphabet = alphabet.replace(" ", "").upper()
-    message = message.replace(" ", "").upper()
-
-    # Check length and characters
-    if len(alphabet) != 27:
-        raise KeyError("Length of alphabet has to be 27.")
-    for each in message:
-        if each not in alphabet:
-            raise ValueError("Each message character has to be included in alphabet!")
-
-    # Generate dictionares
-    numbers = (
-        "111",
-        "112",
-        "113",
-        "121",
-        "122",
-        "123",
-        "131",
-        "132",
-        "133",
-        "211",
-        "212",
-        "213",
-        "221",
-        "222",
-        "223",
-        "231",
-        "232",
-        "233",
-        "311",
-        "312",
-        "313",
-        "321",
-        "322",
-        "323",
-        "331",
-        "332",
-        "333",
-    )
-    character_to_number = {}
-    number_to_character = {}
-    for letter, number in zip(alphabet, numbers):
-        character_to_number[letter] = number
-        number_to_character[number] = letter
-
-    return message, alphabet, character_to_number, number_to_character
-
-
-def encrypt_message(
-    message: str, alphabet: str = "ABCDEFGHIJKLMNOPQRSTUVWXYZ.", period: int = 5
-) -> str:
-    """
-    encrypt_message
-    ===============
-
-    Encrypts a message using the trifid_cipher. Any punctuatuions that
-    would be used should be added to the alphabet.
-
-    PARAMETERS
-    ----------
-
-    *   message: The message you want to encrypt.
-    *   alphabet (optional): The characters to be used for the cipher .
-    *   period (optional): The number of characters you want in a group whilst
-        encrypting.
-<<<<<<< HEAD
-=======
-
->>>>>>> 7ff162db
-
-    >>> encrypt_message('I am a boy')
-    'BCDGBQY'
-
-    >>> encrypt_message(' ')
-    ''
-
-    >>> encrypt_message('   aide toi le c  iel      ta id  era    ',
-    ... 'FELIXMARDSTBCGHJKNOPQUVWYZ+',5)
-    'FMJFVOISSUFTFPUFEQQC'
-
-    """
-    message, alphabet, character_to_number, number_to_character = __prepare(
-        message, alphabet
-    )
-    encrypted, encrypted_numeric = "", ""
-
-    for i in range(0, len(message) + 1, period):
-        encrypted_numeric += __encrypt_part(
-            message[i : i + period], character_to_number
-        )
-
-    for i in range(0, len(encrypted_numeric), 3):
-        encrypted += number_to_character[encrypted_numeric[i : i + 3]]
-
-    return encrypted
-
-
-def decrypt_message(
-    message: str, alphabet: str = "ABCDEFGHIJKLMNOPQRSTUVWXYZ.", period: int = 5
-) -> str:
-    """
-    decrypt_message
-    ===============
-
-    Decrypts a trifid_cipher encrypted message .
-
-    PARAMETERS
-    ----------
-
-    *   message: The message you want to decrypt .
-    *   alphabet (optional): The characters used for the cipher.
-    *   period (optional): The number of characters used in grouping when it
-        was encrypted.
-
-    >>> decrypt_message('BCDGBQY')
-    'IAMABOY'
-
-    Decrypting with your own alphabet and period
-    >>> decrypt_message('FMJFVOISSUFTFPUFEQQC','FELIXMARDSTBCGHJKNOPQUVWYZ+',5)
-    'AIDETOILECIELTAIDERA'
-    """
-    message, alphabet, character_to_number, number_to_character = __prepare(
-        message, alphabet
-    )
-
-    decrypted_numeric = []
-    decrypted = ""
-
-    for i in range(0, len(message), period):
-        a, b, c = __decrypt_part(message[i : i + period], character_to_number)
-
-        for j in range(len(a)):
-            decrypted_numeric.append(a[j] + b[j] + c[j])
-
-    for each in decrypted_numeric:
-        decrypted += number_to_character[each]
-
-    return decrypted
-
-
-if __name__ == "__main__":
-    import doctest
-
-    doctest.testmod()
-    msg = "DEFEND THE EAST WALL OF THE CASTLE."
-    encrypted = encrypt_message(msg, "EPSDUCVWYM.ZLKXNBTFGORIJHAQ")
-    decrypted = decrypt_message(encrypted, "EPSDUCVWYM.ZLKXNBTFGORIJHAQ")
-    print(f"Encrypted: {encrypted}\nDecrypted: {decrypted}")
+"""
+The trifid cipher uses a table to fractionate each plaintext letter into a
+trigram,mixes the constituents of the trigrams, and then applies the table
+in reverse to turn these mixed trigrams into ciphertext letters.
+https://en.wikipedia.org/wiki/Trifid_cipher
+"""
+
+from __future__ import annotations
+
+
+def __encrypt_part(message_part: str, character_to_number: dict[str, str]) -> str:
+    """
+    Arranges the triagram value of each letter of 'message_part' vertically
+    and joins them horizontally
+
+    >>> __encrypt_part('ASK',
+    ... {'A': '111', 'B': '112', 'C':'113', 'D': '121', 'E': '122', 'F': '123',
+    ... 'G': '131', 'H': '132', 'I': '133',
+    ... 'J': '211', 'K': '212', 'L': '213', 'M': '221', 'N': '222',
+    ... 'O': '223', 'P': '231', 'Q': '232', 'R': '233', 'S': '311', 'T': '312',
+    ... 'U': '313', 'V': '321', 'W': '322', 'X': '323', 'Y': '331', 'Z': '332',
+    ... '+': '333'})
+    '132111112'
+
+    """
+    one, two, three = "", "", ""
+    tmp = []
+
+    for character in message_part:
+        tmp.append(character_to_number[character])
+
+    for each in tmp:
+        one += each[0]
+        two += each[1]
+        three += each[2]
+
+    return one + two + three
+
+
+def __decrypt_part(
+    message_part: str, character_to_number: dict[str, str]
+) -> tuple[str, str, str]:
+    """
+    Converts each letter of the input string into there respective trigram
+    values, joins them and splits them into three equal groups of strings.
+    Then returns the group of strings .
+
+    >>> __decrypt_part('ABCDE',
+    ... {'A': '111', 'B': '112', 'C':'113', 'D': '121', 'E': '122', 'F': '123',
+    ... 'G': '131', 'H': '132', 'I': '133',
+    ... 'J': '211', 'K': '212', 'L': '213', 'M': '221', 'N': '222',
+    ... 'O': '223', 'P': '231', 'Q': '232', 'R': '233', 'S': '311', 'T': '312',
+    ... 'U': '313', 'V': '321', 'W': '322', 'X': '323', 'Y': '331', 'Z': '332',
+    ... '+': '333'})
+    ('11111', '21131', '21122')
+    """
+    tmp, this_part = "", ""
+    result = []
+
+    for character in message_part:
+        this_part += character_to_number[character]
+
+    for digit in this_part:
+        tmp += digit
+        if len(tmp) == len(message_part):
+            result.append(tmp)
+            tmp = ""
+
+    return result[0], result[1], result[2]
+
+
+def __prepare(
+    message: str, alphabet: str
+) -> tuple[str, str, dict[str, str], dict[str, str]]:
+    """
+    A helper function that generates the triagrams and assigns each letter
+    of the alphabet to its corresponding triagram and stores this in a
+    dictionary ("character_to_number" and "number_to_character") after
+    confirming if the alphabet's length is 27.
+
+    >>> test = __prepare('I aM a BOy','abCdeFghijkLmnopqrStuVwxYZ+')
+    >>> expected = ('IAMABOY','ABCDEFGHIJKLMNOPQRSTUVWXYZ+',
+    ... {'A': '111', 'B': '112', 'C':'113', 'D': '121', 'E': '122', 'F': '123',
+    ... 'G': '131', 'H': '132', 'I': '133',
+    ... 'J': '211', 'K': '212', 'L': '213', 'M': '221', 'N': '222',
+    ... 'O': '223', 'P': '231', 'Q': '232', 'R': '233', 'S': '311', 'T': '312',
+    ... 'U': '313', 'V': '321', 'W': '322', 'X': '323', 'Y': '331', 'Z': '332',
+    ... '+': '333'},
+    ... {'111': 'A', '112': 'B', '113': 'C', '121': 'D', '122': 'E',
+    ... '123': 'F', '131': 'G', '132': 'H', '133': 'I', '211': 'J', '212': 'K',
+    ... '213': 'L', '221': 'M', '222': 'N', '223': 'O', '231': 'P', '232': 'Q',
+    ... '233': 'R', '311': 'S', '312': 'T', '313': 'U', '321': 'V', '322': 'W',
+    ... '323': 'X', '331': 'Y', '332': 'Z', '333': '+'})
+    >>> test == expected
+    True
+
+    Testing with incomplete alphabet
+    >>> __prepare('I aM a BOy','abCdeFghijkLmnopqrStuVw')
+    Traceback (most recent call last):
+        ...
+    KeyError: 'Length of alphabet has to be 27.'
+
+    Testing with extra long alphabets
+    >>> __prepare('I aM a BOy','abCdeFghijkLmnopqrStuVwxyzzwwtyyujjgfd')
+    Traceback (most recent call last):
+        ...
+    KeyError: 'Length of alphabet has to be 27.'
+
+    Testing with punctuations that are not in the given alphabet
+    >>> __prepare('am i a boy?','abCdeFghijkLmnopqrStuVwxYZ+')
+    Traceback (most recent call last):
+        ...
+    ValueError: Each message character has to be included in alphabet!
+
+    Testing with numbers
+    >>> __prepare(500,'abCdeFghijkLmnopqrStuVwxYZ+')
+    Traceback (most recent call last):
+        ...
+    AttributeError: 'int' object has no attribute 'replace'
+    """
+    # Validate message and alphabet, set to upper and remove spaces
+    alphabet = alphabet.replace(" ", "").upper()
+    message = message.replace(" ", "").upper()
+
+    # Check length and characters
+    if len(alphabet) != 27:
+        raise KeyError("Length of alphabet has to be 27.")
+    for each in message:
+        if each not in alphabet:
+            raise ValueError("Each message character has to be included in alphabet!")
+
+    # Generate dictionares
+    numbers = (
+        "111",
+        "112",
+        "113",
+        "121",
+        "122",
+        "123",
+        "131",
+        "132",
+        "133",
+        "211",
+        "212",
+        "213",
+        "221",
+        "222",
+        "223",
+        "231",
+        "232",
+        "233",
+        "311",
+        "312",
+        "313",
+        "321",
+        "322",
+        "323",
+        "331",
+        "332",
+        "333",
+    )
+    character_to_number = {}
+    number_to_character = {}
+    for letter, number in zip(alphabet, numbers):
+        character_to_number[letter] = number
+        number_to_character[number] = letter
+
+    return message, alphabet, character_to_number, number_to_character
+
+
+def encrypt_message(
+    message: str, alphabet: str = "ABCDEFGHIJKLMNOPQRSTUVWXYZ.", period: int = 5
+) -> str:
+    """
+    encrypt_message
+    ===============
+
+    Encrypts a message using the trifid_cipher. Any punctuatuions that
+    would be used should be added to the alphabet.
+
+    PARAMETERS
+    ----------
+
+    *   message: The message you want to encrypt.
+    *   alphabet (optional): The characters to be used for the cipher .
+    *   period (optional): The number of characters you want in a group whilst
+        encrypting.
+
+    >>> encrypt_message('I am a boy')
+    'BCDGBQY'
+
+    >>> encrypt_message(' ')
+    ''
+
+    >>> encrypt_message('   aide toi le c  iel      ta id  era    ',
+    ... 'FELIXMARDSTBCGHJKNOPQUVWYZ+',5)
+    'FMJFVOISSUFTFPUFEQQC'
+
+    """
+    message, alphabet, character_to_number, number_to_character = __prepare(
+        message, alphabet
+    )
+    encrypted, encrypted_numeric = "", ""
+
+    for i in range(0, len(message) + 1, period):
+        encrypted_numeric += __encrypt_part(
+            message[i : i + period], character_to_number
+        )
+
+    for i in range(0, len(encrypted_numeric), 3):
+        encrypted += number_to_character[encrypted_numeric[i : i + 3]]
+
+    return encrypted
+
+
+def decrypt_message(
+    message: str, alphabet: str = "ABCDEFGHIJKLMNOPQRSTUVWXYZ.", period: int = 5
+) -> str:
+    """
+    decrypt_message
+    ===============
+
+    Decrypts a trifid_cipher encrypted message .
+
+    PARAMETERS
+    ----------
+
+    *   message: The message you want to decrypt .
+    *   alphabet (optional): The characters used for the cipher.
+    *   period (optional): The number of characters used in grouping when it
+        was encrypted.
+
+    >>> decrypt_message('BCDGBQY')
+    'IAMABOY'
+
+    Decrypting with your own alphabet and period
+    >>> decrypt_message('FMJFVOISSUFTFPUFEQQC','FELIXMARDSTBCGHJKNOPQUVWYZ+',5)
+    'AIDETOILECIELTAIDERA'
+    """
+    message, alphabet, character_to_number, number_to_character = __prepare(
+        message, alphabet
+    )
+
+    decrypted_numeric = []
+    decrypted = ""
+
+    for i in range(0, len(message), period):
+        a, b, c = __decrypt_part(message[i : i + period], character_to_number)
+
+        for j in range(len(a)):
+            decrypted_numeric.append(a[j] + b[j] + c[j])
+
+    for each in decrypted_numeric:
+        decrypted += number_to_character[each]
+
+    return decrypted
+
+
+if __name__ == "__main__":
+    import doctest
+
+    doctest.testmod()
+    msg = "DEFEND THE EAST WALL OF THE CASTLE."
+    encrypted = encrypt_message(msg, "EPSDUCVWYM.ZLKXNBTFGORIJHAQ")
+    decrypted = decrypt_message(encrypted, "EPSDUCVWYM.ZLKXNBTFGORIJHAQ")
+    print(f"Encrypted: {encrypted}\nDecrypted: {decrypted}")